##############################################################################
# 
# Copyright (C) Zenoss, Inc. 2009, 2010, 2012, all rights reserved.
# 
# This content is made available according to terms specified in
# License.zenoss under the directory where your Zenoss product is installed.
# 
##############################################################################


import signal
import time
import logging
import json
import zope.interface
from twisted.internet import defer,  reactor, task
from twisted.python.failure import Failure
from zenoss.collector.publisher import publisher
from Products.ZenCollector.interfaces import ICollector,\
                                             ICollectorPreferences,\
                                             IDataService,\
                                             IEventService,\
                                             IFrameworkFactory,\
                                             ITaskSplitter,\
                                             IConfigurationListener,\
                                             IStatistic,\
                                             IStatisticsService
from Products.ZenCollector.utils.maintenance import MaintenanceCycle
from Products.ZenHub.PBDaemon import PBDaemon, FakeRemote
from Products.ZenRRD.RRDDaemon import RRDDaemon
from Products.ZenRRD import RRDUtil
from Products.ZenRRD.Thresholds import Thresholds
from Products.ZenUtils.Utils import importClass, unused
from Products.ZenUtils.deprecated import deprecated
from Products.ZenUtils.picklezipper import Zipper
from Products.ZenUtils.observable import ObservableProxy
from Products.ZenUtils.metricwriter import ThresholdNotifier


log = logging.getLogger("zen.daemon")


class DummyListener(object):
    zope.interface.implements(IConfigurationListener)
    
    def deleted(self, configurationId):
        """
        Called when a configuration is deleted from the collector
        """
        log.debug('DummyListener: configuration %s deleted' % configurationId)

    def added(self, configuration):
        """
        Called when a configuration is added to the collector
        """
        log.debug('DummyListener: configuration %s added' % configuration)


    def updated(self, newConfiguration):
        """
        Called when a configuration is updated in collector
        """
        log.debug('DummyListener: configuration %s updated' % newConfiguration)


class ConfigListenerNotifier(object):
    zope.interface.implements(IConfigurationListener)

    _listeners = []

    def addListener(self, listener):
        self._listeners.append(listener)

    def deleted(self, configurationId):
        """
        Called when a configuration is deleted from the collector
        """
        for listener in self._listeners:
            listener.deleted(configurationId)

    def added(self, configuration):
        """
        Called when a configuration is added to the collector
        """
        for listener in self._listeners:
            listener.added(configuration)

    def updated(self, newConfiguration):
        """
        Called when a configuration is updated in collector
        """
        for listener in self._listeners:
            listener.updated(newConfiguration)


class DeviceGuidListener(object):
    zope.interface.implements(IConfigurationListener)

    def __init__(self, daemon):
        self._daemon = daemon

    def deleted(self, configurationId):
        """
        Called when a configuration is deleted from the collector
        """
        self._daemon._deviceGuids.pop(configurationId, None)

    def added(self, configuration):
        """
        Called when a configuration is added to the collector
        """
        deviceGuid = getattr(configuration, 'deviceGuid', None)
        if deviceGuid:
            self._daemon._deviceGuids[configuration.id] = deviceGuid


    def updated(self, newConfiguration):
        """
        Called when a configuration is updated in collector
        """
        deviceGuid = getattr(newConfiguration, 'deviceGuid', None)
        if deviceGuid:
            self._daemon._deviceGuids[newConfiguration.id] = deviceGuid

DUMMY_LISTENER = DummyListener()
CONFIG_LOADER_NAME = 'configLoader'


class CollectorDaemon(RRDDaemon):
    """
    The daemon class for the entire ZenCollector framework. This class bridges
    the gap between the older daemon framework and ZenCollector. New collectors
    no longer should extend this class to implement a new collector.
    """
    zope.interface.implements(ICollector,
                              IDataService,
                              IEventService)

    _frameworkFactoryName = ""

    @property
    def preferences(self):
        """
        Preferences for this daemon
        """
        return self._prefs

    def __init__(self, preferences, taskSplitter, 
                 configurationListener=DUMMY_LISTENER,
                 initializationCallback=None,
                 stoppingCallback=None):
        """
        Constructs a new instance of the CollectorDaemon framework. Normally
        only a singleton instance of a CollectorDaemon should exist within a
        process, but this is not enforced.
        
        @param preferences: the collector configuration
        @type preferences: ICollectorPreferences
        @param taskSplitter: the task splitter to use for this collector
        @type taskSplitter: ITaskSplitter
        @param initializationCallback: a callable that will be executed after
                                       connection to the hub but before
                                       retrieving configuration information
        @type initializationCallback: any callable
        @param stoppingCallback: a callable that will be executed first during
                                 the stopping process. Exceptions will be
                                 logged but otherwise ignored.
        @type stoppingCallback: any callable
        """
        # create the configuration first, so we have the collector name
        # available before activating the rest of the Daemon class hierarchy.
        if not ICollectorPreferences.providedBy(preferences):
            raise TypeError("configuration must provide ICollectorPreferences")
        else:
            self._prefs = ObservableProxy(preferences)
            self._prefs.attachAttributeObserver('configCycleInterval', self._rescheduleConfig)

        if not ITaskSplitter.providedBy(taskSplitter):
            raise TypeError("taskSplitter must provide ITaskSplitter")
        else:
            self._taskSplitter = taskSplitter
        
        if not IConfigurationListener.providedBy(configurationListener):
            raise TypeError(
                    "configurationListener must provide IConfigurationListener")
        self._configListener = ConfigListenerNotifier()
        self._configListener.addListener(configurationListener)
        self._configListener.addListener(DeviceGuidListener(self))
        self._initializationCallback = initializationCallback
        self._stoppingCallback = stoppingCallback

        # register the various interfaces we provide the rest of the system so
        # that collector implementors can easily retrieve a reference back here
        # if needed
        zope.component.provideUtility(self, ICollector)
        zope.component.provideUtility(self, IEventService)
        zope.component.provideUtility(self, IDataService)

        # setup daemon statistics
        self._statService = StatisticsService()
        self._statService.addStatistic("devices", "GAUGE")
        # self._statService.addStatistic("cyclePoints", "GAUGE")
        self._statService.addStatistic("dataPoints", "DERIVE")
        self._statService.addStatistic("runningTasks", "GAUGE")
        self._statService.addStatistic("taskCount", "GAUGE")
        self._statService.addStatistic("queuedTasks", "GAUGE")
        self._statService.addStatistic("missedRuns", "GAUGE")
        zope.component.provideUtility(self._statService, IStatisticsService)

        # register the collector's own preferences object so it may be easily
        # retrieved by factories, tasks, etc.
        zope.component.provideUtility(self.preferences,
                                      ICollectorPreferences,
                                      self.preferences.collectorName)

        super(CollectorDaemon, self).__init__(name=self.preferences.collectorName)

        self._deviceGuids = {}
        self._devices = set()
        self._unresponsiveDevices = set()
        self._rrd = None
        self._metric_writer = None
        self._derivative_tracker = None
        self.reconfigureTimeout = None

        # keep track of pending tasks if we're doing a single run, and not a
        # continuous cycle
        if not self.options.cycle:
            self._completedTasks = 0
            self._pendingTasks = []

        frameworkFactory = zope.component.queryUtility(IFrameworkFactory, self._frameworkFactoryName)
        self._configProxy = frameworkFactory.getConfigurationProxy()
        self._scheduler = frameworkFactory.getScheduler()
        self._scheduler.maxTasks = self.options.maxTasks
        self._ConfigurationLoaderTask = frameworkFactory.getConfigurationLoaderTask()

        # OLD - set the initialServices attribute so that the PBDaemon class
        # will load all of the remote services we need.
        self.initialServices = PBDaemon.initialServices +\
            [self.preferences.configurationService]

        # trap SIGUSR2 so that we can display detailed statistics
        signal.signal(signal.SIGUSR2, self._signalHandler)

        # let the configuration do any additional startup it might need
        self.preferences.postStartup()
        self.addedPostStartupTasks = False

    def buildOptions(self):
        """
        Method called by CmdBase.__init__ to build all of the possible 
        command-line options for this collector daemon.
        """
        super(CollectorDaemon, self).buildOptions()

        maxTasks = getattr(self.preferences, 'maxTasks', None)
        defaultMax = maxTasks if maxTasks else 500
        
        self.parser.add_option('--maxparallel',
                                dest='maxTasks',
                                type='int',
                                default=defaultMax,
                                help='Max number of tasks to run at once, default %default')
        self.parser.add_option('--logTaskStats',
                               dest='logTaskStats',
                               type='int',
                               default=0,
                               help='How often to logs statistics of current tasks, value in seconds; very verbose')
<<<<<<< HEAD

        self.parser.add_option('--writeStatistics',
                               dest='writeStatistics',
                               type='int',
                               default=5,
                               help='How often to write internal statistics value in seconds')
=======
>>>>>>> 8f463d52

        frameworkFactory = zope.component.queryUtility(IFrameworkFactory, self._frameworkFactoryName)
        if hasattr(frameworkFactory, 'getFrameworkBuildOptions'):
            # During upgrades we'll be missing this option
            self._frameworkBuildOptions = frameworkFactory.getFrameworkBuildOptions()
            if self._frameworkBuildOptions:
                self._frameworkBuildOptions(self.parser)

        # give the collector configuration a chance to add options, too
        self.preferences.buildOptions(self.parser)

    def parseOptions(self):
        super(CollectorDaemon, self).parseOptions()
        self.preferences.options = self.options

    def connected(self):
        """
        Method called by PBDaemon after a connection to ZenHub is established.
        """
        return self._startup()

    def _getInitializationCallback(self):
        def doNothing():
            pass

        if self._initializationCallback is not None:
            return self._initializationCallback
        else:
            return doNothing

    def connectTimeout(self):
        super(CollectorDaemon, self).connectTimeout()
        return self._startup()

    def _startup(self):
        d = defer.maybeDeferred( self._getInitializationCallback() )
        d.addCallback( self._startConfigCycle )
        d.addCallback( self._startMaintenance )
        d.addErrback( self._errorStop )
        return d

    def watchdogCycleTime(self):
        """
        Return our cycle time (in minutes)

        @return: cycle time
        @rtype: integer
        """
        return self.preferences.cycleInterval * 2

    def getRemoteConfigServiceProxy(self):
        """
        Called to retrieve the remote configuration service proxy object.
        """
        return self.services.get(self.preferences.configurationService,
                                 FakeRemote())

    def generateEvent(self, event, **kw):
        eventCopy = super(CollectorDaemon, self).generateEvent(event, **kw)
        if eventCopy and eventCopy.get("device"):
            device_id = eventCopy.get("device")
            guid = self._deviceGuids.get(device_id)
            if guid:
                eventCopy['device_guid'] = guid
        return eventCopy

    def writeMetric(self, contextUUID, metric, value, metricType, contextId,
                    timestamp='N', min='U', max='U',
                    threshEventData={}, deviceuuid=None):

        """
        Writes the metric to the metric publisher.
        @param contextUUID: This is who the metric applies to. This is usually a component or a device.
        @param metric: the name of the metric, we expect it to be of the form datasource_datapoint
        @param value: the value of the metric
        @param metricType: type of the metric (e.g. 'COUNTER', 'GUAGE', 'DERIVE' etc)
        @param contextId: used for the threshold events, the id of who this metric is for
        @param timestamp: defaults to time.time() if not specified, the time the metric occurred
        @param min: used in the derive the min value for the metric
        @param max: used in the derive the max value for the metric
        @param threshEventData: extra data put into threshold events
        @param deviceuuid: the unique identifier of the device for
        this metric, maybe the same as contextUUID if the context is a
        device
        @return: a deferred that fires when the metric gets published
        """
        timestamp = int(time.time()) if timestamp == 'N' else timestamp
        data_source, data_point_name = metric.split("_")
        tags = {
            'datasource': data_source,
            'uuid': contextUUID
        }
        if deviceuuid:
            tags['device'] = deviceuuid

        # write the raw metric to Redis
        self._metric_writer.write_metric(
            data_point_name, value, timestamp, tags)


        # compute (and cache) a rate for COUNTER/DERIVE
        if metricType in {'COUNTER', 'DERIVE'}:
            value = self._derivative_tracker.derivative(
                contextUUID, (int(value), timestamp), min, max)

        # check for threshold breaches and send events when needed
        if value is not None:
            self._threshold_notifier.notify(contextUUID, contextId, metric, timestamp,
                                            value, threshEventData)

    @deprecated
    def writeRRD(self, path, value, rrdType, rrdCommand=None, cycleTime=None,
                 min='U', max='U', threshEventData={}, timestamp='N', allowStaleDatapoint=True):
        """
        Use writeMetric
        """

        # we rely on the fact that rrdPath now returns the guid for an object
        uuidInfo, metric = path.rsplit('/', 1)
        if not 'METRIC_DATA'  in str(uuidInfo):
            raise Exception("Unable to write Metric with given path { %s } please see the rrdpath method" % str(uuidInfo))

        uuidInfo = json.loads(uuidInfo)
        # reroute to new writeMetric method
        self.writeMetric(uuidInfo['contextUUID'],
                metric,
                value,
                rrdType,
                uuidInfo['contextId'],
                timestamp,
                min,
                max,
                threshEventData,
                uuidInfo.get('deviceUUID', None)
            )

    def readRRD(self, path, consolidationFunction, start, end):
        return RRDUtil.read(path, consolidationFunction, start, end)

    def stop(self, ignored=""):
        if self._stoppingCallback is not None:
            try:
                self._stoppingCallback()
            except Exception:
                self.log.exception('Exception while stopping daemon')
        super(CollectorDaemon, self).stop( ignored )

    def remote_deleteDevice(self, devId):
        """
        Called remotely by ZenHub when a device we're monitoring is deleted.
        """
        # guard against parsing updates during a disconnect
        if devId is None:
            return
        self._deleteDevice(devId)

    def remote_deleteDevices(self, deviceIds):
        """
        Called remotely by ZenHub when devices we're monitoring are deleted.
        """
        # guard against parsing updates during a disconnect
        if deviceIds is None:
            return
        for devId in Zipper.load(deviceIds):
            self._deleteDevice(devId)

    def remote_updateDeviceConfig(self, config):
        """
        Called remotely by ZenHub when asynchronous configuration updates occur.
        """
        # guard against parsing updates during a disconnect
        if config is None:
            return
        self.log.debug("Device %s updated", config.configId)
        if not self.options.device or self.options.device in (config.id, config.configId):
            self._updateConfig(config)
            self._configProxy.updateConfigProxy(self.preferences, config)

    def remote_updateDeviceConfigs(self, configs):
        """
        Called remotely by ZenHub when asynchronous configuration updates occur.
        """
        if configs is None:
            return
        for config in Zipper.load(configs):
            self.remote_updateDeviceConfig(config)
            
    def remote_notifyConfigChanged(self):
        """
        Called from zenhub to notify that the entire config should be updated  
        """
        if self.reconfigureTimeout and self.reconfigureTimeout.active():
            # We will run along with the already scheduled task
            self.log.debug("notifyConfigChanged - using existing call")
            return

        self.log.debug("notifyConfigChanged - scheduling call in 30 seconds")
        self.reconfigureTimeout = reactor.callLater(30, self._rebuildConfig)

    def _rebuildConfig(self):
        """
        Delete and re-add the configuration tasks to completely re-build the configuration.
        """
        if self.reconfigureTimeout and not self.reconfigureTimeout.active():
            self.reconfigureTimeout = None
        self._scheduler.removeTasksForConfig(CONFIG_LOADER_NAME)
        self._startConfigCycle()

    def _rescheduleConfig(self, observable, attrName, oldValue, newValue, **kwargs):
        """
        Delete and re-add the configuration tasks to start on new interval.
        """
        if oldValue != newValue:
            self.log.debug("Changing config task interval from %s to %s minutes" % (oldValue, newValue))
            self._scheduler.removeTasksForConfig(CONFIG_LOADER_NAME)
            #values are in minutes, scheduler takes seconds
            self._startConfigCycle(startDelay=newValue * 60)

    def _taskCompleteCallback(self, taskName):
        # if we're not running a normal daemon cycle then we need to shutdown
        # once all of our pending tasks have completed
        if not self.options.cycle:
            try:
                self._pendingTasks.remove(taskName)
            except ValueError:
                pass

            self._completedTasks += 1

            # if all pending tasks have been completed then shutdown the daemon
            if len(self._pendingTasks) == 0:
                self._displayStatistics()
                self.stop()

    def _updateConfig(self, cfg):
        configId = cfg.configId
        self.log.debug("Processing configuration for %s", configId)

        nextExpectedRuns = {}
        if configId in self._devices:
            tasksToRemove = self._scheduler.getTasksForConfig(configId)
            nextExpectedRuns = { taskToRemove.name: self._scheduler.getNextExpectedRun(taskToRemove.name) for taskToRemove in tasksToRemove }
            self._scheduler.removeTasks(task.name for task in tasksToRemove)
            self._configListener.updated(cfg)
        else:
            self._devices.add(configId)
            self._configListener.added(cfg)

        newTasks = self._taskSplitter.splitConfiguration([cfg])
        self.log.debug("Tasks for config %s: %s", configId, newTasks)

        nowTime = time.time()
        for (taskName, task_) in newTasks.iteritems():
            #if not cycling run the task immediately otherwise let the scheduler
            #decide when to run the task
            now = not self.options.cycle
            nextExpectedRun = nextExpectedRuns.get(taskName, None)
            if nextExpectedRun:
                startDelay = nextExpectedRun - nowTime
                if startDelay <= 0:
                    # handle edge case where we are about to run
                    # so run immediately
                    now = True
                    task_.startDelay = 0
                else:
                    task_.startDelay = startDelay
            self._scheduler.addTask(task_, self._taskCompleteCallback, now)

            # TODO: another hack?
            if hasattr(cfg, 'thresholds'):
                self.getThresholds().updateForDevice(configId, cfg.thresholds)

            # if we're not running a normal daemon cycle then keep track of the
            # tasks we just added for this device so that we can shutdown once
            # all pending tasks have completed
            if not self.options.cycle:
                self._pendingTasks.append(taskName)

    @defer.inlineCallbacks
    def _updateDeviceConfigs(self, updatedConfigs, purgeOmitted):
        """
        Update the device configurations for the devices managed by this
        collector.
        @param deviceConfigs a list of device configurations
        @type deviceConfigs list of name,value tuples
        """
        self.log.debug("updateDeviceConfigs: updatedConfigs=%s", (map(str, updatedConfigs)))

        for cfg in updatedConfigs:
            self._updateConfig(cfg)
            # yield time to reactor so other things can happen
            yield task.deferLater(reactor, 0, lambda: None)

        if purgeOmitted:
            self._purgeOmittedDevices(cfg.configId for cfg in updatedConfigs)

    def _purgeOmittedDevices(self, updatedDevices):
        """
        Delete all current devices that are omitted from the list of devices being updated.
        @param updatedDevices a collection of device ids
        @type updatedDevices a sequence of strings
        """
        # remove tasks for the deleted devices
        deletedDevices = set(self._devices) - set(updatedDevices)
        self.log.debug("purgeOmittedDevices: deletedConfigs=%s", ','.join(deletedDevices))
        for configId in deletedDevices:
            self._deleteDevice(configId)
            
    def _deleteDevice(self, deviceId):
        self.log.debug("Device %s deleted" % deviceId)

        self._devices.discard(deviceId)
        self._configListener.deleted(deviceId)
        self._configProxy.deleteConfigProxy(self.preferences, deviceId)
        self._scheduler.removeTasksForConfig(deviceId)

    def _errorStop(self, result):
        """
        Twisted callback to receive fatal messages.
        
        @param result: the Twisted failure
        @type result: failure object
        """
        if isinstance(result, Failure):
            msg = result.getErrorMessage()
        else:
            msg = str(result)
        self.log.critical("Unrecoverable Error: %s", msg)
        self.stop()

    def _startConfigCycle(self, result=None, startDelay=0):
        configLoader = self._ConfigurationLoaderTask(CONFIG_LOADER_NAME,
                                               taskConfig=self.preferences)
        configLoader.startDelay = startDelay
        # Don't add the config loader task if the scheduler already has
        # an instance of it.
        if configLoader not in self._scheduler:
            # Run initial maintenance cycle as soon as possible
            # TODO: should we not run maintenance if running in non-cycle mode?
            self._scheduler.addTask(configLoader)
        else:
            self.log.info("%s already added to scheduler", configLoader.name)
        return defer.succeed("Configuration loader task started")

    def setPropertyItems(self, items):
        """
        Override so that preferences are updated
        """
        super(CollectorDaemon, self).setPropertyItems(items)
        self._setCollectorPreferences(dict(items))

    def _setCollectorPreferences(self, preferenceItems):
        for name, value in preferenceItems.iteritems():
            if not hasattr(self.preferences, name):
                # TODO: make a super-low level debug mode?  The following message isn't helpful
                #self.log.debug("Preferences object does not have attribute %s",
                #               name)
                setattr(self.preferences, name, value)
            elif getattr(self.preferences, name) != value:
                self.log.debug("Updated %s preference to %s", name, value)
                setattr(self.preferences, name, value)

    def _loadThresholdClasses(self, thresholdClasses):
        self.log.debug("Loading classes %s", thresholdClasses)
        for c in thresholdClasses:
            try:
                importClass(c)
            except ImportError:
                log.exception("Unable to import class %s", c)

<<<<<<< HEAD
    def _configureThresholds(self, thresholds):
        self.getThresholds().updateList(thresholds)
=======
    def _configureRRD(self, rrdCreateCommand, thresholds):
        self._threshold_notifier = ThresholdNotifier(self.sendEvent, thresholds)

        self.rrdStats.config(self.name,
                             self.options.monitor,
                             self.metricWriter(),
                             self._threshold_notifier,
                             self.derivativeTracker())



        self._publisher= yield
 
    def _isRRDConfigured(self):
        return self.rrdStats and self._rrd
>>>>>>> 8f463d52

    def _startMaintenance(self, ignored=None):
        unused(ignored)
        if not self.options.cycle:
            self._maintenanceCycle()
            return
        if self.options.logTaskStats > 0:
            log.debug("Starting Task Stat logging")
            loop = task.LoopingCall(self._displayStatistics, verbose=True)
            loop.start(self.options.logTaskStats, now=False)

        log.debug("Starting Statistic posting")
        loop = task.LoopingCall(self._postStatistics)
        loop.start(self.options.writeStatistics, now=False)

        interval = self.preferences.cycleInterval
        self.log.debug("Initializing maintenance Cycle")
        maintenanceCycle = MaintenanceCycle(interval, self, self._maintenanceCycle)
        maintenanceCycle.start()

    def _maintenanceCycle(self, ignored=None):
        """
        Perform daemon maintenance processing on a periodic schedule. Initially
        called after the daemon configuration loader task is added, but afterward
        will self-schedule each run.
        """
        self.log.debug("Performing periodic maintenance")

        def _processDeviceIssues(result):
            self.log.debug("deviceIssues=%r", result)
            if result is None:
                return result  # exception or some other problem

            # Device ping issues returns as a tuple of (deviceId, count, total)
            # and we just want the device id
            newUnresponsiveDevices = set(i[0] for i in result)

            clearedDevices = self._unresponsiveDevices.difference(newUnresponsiveDevices)
            for devId in clearedDevices:
                self.log.debug("Resuming tasks for device %s", devId)
                self._scheduler.resumeTasksForConfig(devId)

            self._unresponsiveDevices = newUnresponsiveDevices
            for devId in self._unresponsiveDevices:
                self.log.debug("Pausing tasks for device %s", devId)
                self._scheduler.pauseTasksForConfig(devId)

            return result

        def _getDeviceIssues():
            # TODO: handle different types of device issues, such as WMI issues
            d = self.getDevicePingIssues()
            return d

        def _maintenance():
            if self.options.cycle:
                if getattr(self.preferences, 'pauseUnreachableDevices', True):
                    d = defer.maybeDeferred(_getDeviceIssues)
                    d.addCallback(_processDeviceIssues)
                else:
                    d = defer.succeed(None)
            else:
                d = defer.succeed("No maintenance required")
            return d

        d = _maintenance()
        return d

    def runPostConfigTasks(self, result=None):
        """
        Add post-startup tasks from the preferences.

        This may be called with the failure code as well.
        """
        if isinstance(result, Failure):
            pass

        elif not self.addedPostStartupTasks:
            postStartupTasks = getattr(self.preferences, 'postStartupTasks',
                                       lambda : [])
            for task in postStartupTasks():
                self._scheduler.addTask(task, now=True)
            self.addedPostStartupTasks = True

    def _postStatistics(self):
        self._displayStatistics()

        # update and post statistics if we've been configured to do so
        if self.rrdStats:
            stat = self._statService.getStatistic("devices")
            stat.value = len(self._devices)

            # stat = self._statService.getStatistic("cyclePoints")
            # stat.value = self._rrd.endCycle()

            stat = self._statService.getStatistic("dataPoints")
            stat.value = self.metricWriter().dataPoints

            # Scheduler statistics
            stat = self._statService.getStatistic("runningTasks")
            stat.value = self._scheduler._executor.running

            stat = self._statService.getStatistic("taskCount")
            stat.value = self._scheduler.taskCount

            stat = self._statService.getStatistic("queuedTasks")
            stat.value = self._scheduler._executor.queued

            stat = self._statService.getStatistic("missedRuns")
            stat.value = self._scheduler.missedRuns

            self._statService.postStatistics(self.rrdStats)

    def _displayStatistics(self, verbose=False):
        if self.metricWriter():
            self.log.info("%d devices processed (%d datapoints)",
                          len(self._devices), self.metricWriter().dataPoints)
        else:
            self.log.info("%d devices processed (0 datapoints)",
                          len(self._devices))

        self._scheduler.displayStatistics(verbose)

    def _signalHandler(self, signum, frame):
        self._displayStatistics(True)


class Statistic(object):
    zope.interface.implements(IStatistic)

    def __init__(self, name, type):
        self.value = 0
        self.name = name
        self.type = type


class StatisticsService(object):
    zope.interface.implements(IStatisticsService)

    def __init__(self):
        self._stats = {}

    def addStatistic(self, name, type):
        if name in self._stats:
            raise NameError("Statistic %s already exists" % name)

        if type not in ('DERIVE', 'COUNTER', 'GAUGE'):
            raise TypeError("Statistic type %s not supported" % type)

        stat = Statistic(name, type)
        self._stats[name] = stat

    def getStatistic(self, name):
        return self._stats[name]

    def postStatistics(self, rrdStats):
        for stat in self._stats.values():
            # figure out which function to use to post this statistical data
            try:
                func = {
                    'COUNTER': rrdStats.counter,
                    'GAUGE': rrdStats.gauge,
                    'DERIVE': rrdStats.derive,
                }[stat.type]
            except KeyError:
                raise TypeError("Statistic type %s not supported" % stat.type)

            # These should always come back empty now because DaemonStats
            # posts the events for us
            func(stat.name, stat.value)

            # counter is an ever-increasing value, but otherwise...
            if stat.type != 'COUNTER':
                stat.value = 0<|MERGE_RESOLUTION|>--- conflicted
+++ resolved
@@ -199,7 +199,6 @@
         # setup daemon statistics
         self._statService = StatisticsService()
         self._statService.addStatistic("devices", "GAUGE")
-        # self._statService.addStatistic("cyclePoints", "GAUGE")
         self._statService.addStatistic("dataPoints", "DERIVE")
         self._statService.addStatistic("runningTasks", "GAUGE")
         self._statService.addStatistic("taskCount", "GAUGE")
@@ -267,15 +266,12 @@
                                type='int',
                                default=0,
                                help='How often to logs statistics of current tasks, value in seconds; very verbose')
-<<<<<<< HEAD
 
         self.parser.add_option('--writeStatistics',
                                dest='writeStatistics',
                                type='int',
                                default=5,
                                help='How often to write internal statistics value in seconds')
-=======
->>>>>>> 8f463d52
 
         frameworkFactory = zope.component.queryUtility(IFrameworkFactory, self._frameworkFactoryName)
         if hasattr(frameworkFactory, 'getFrameworkBuildOptions'):
@@ -546,6 +542,7 @@
 
             # TODO: another hack?
             if hasattr(cfg, 'thresholds'):
+            if hasattr(cfg, 'thresholds'):
                 self.getThresholds().updateForDevice(configId, cfg.thresholds)
 
             # if we're not running a normal daemon cycle then keep track of the
@@ -646,26 +643,8 @@
             except ImportError:
                 log.exception("Unable to import class %s", c)
 
-<<<<<<< HEAD
     def _configureThresholds(self, thresholds):
         self.getThresholds().updateList(thresholds)
-=======
-    def _configureRRD(self, rrdCreateCommand, thresholds):
-        self._threshold_notifier = ThresholdNotifier(self.sendEvent, thresholds)
-
-        self.rrdStats.config(self.name,
-                             self.options.monitor,
-                             self.metricWriter(),
-                             self._threshold_notifier,
-                             self.derivativeTracker())
-
-
-
-        self._publisher= yield
- 
-    def _isRRDConfigured(self):
-        return self.rrdStats and self._rrd
->>>>>>> 8f463d52
 
     def _startMaintenance(self, ignored=None):
         unused(ignored)
