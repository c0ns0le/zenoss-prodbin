##############################################################################
# 
# Copyright (C) Zenoss, Inc. 2009, 2010, 2012, all rights reserved.
# 
# This content is made available according to terms specified in
# License.zenoss under the directory where your Zenoss product is installed.
# 
##############################################################################


import signal
import time
import logging
import json
import zope.interface

<<<<<<< HEAD
from twisted.internet import defer, reactor, task, protocol
from twisted.python.failure import Failure
from txredis import RedisClient
=======
from twisted.internet import defer, protocol, reactor, task
from twisted.python.failure import Failure

from txredis import RedisClient

>>>>>>> 9889d034
from Products.ZenCollector.interfaces import ICollector,\
                                             ICollectorPreferences,\
                                             IDataService,\
                                             IEventService,\
                                             IFrameworkFactory,\
                                             ITaskSplitter,\
                                             IConfigurationListener,\
                                             IStatistic,\
                                             IStatisticsService
from Products.ZenCollector.utils.maintenance import MaintenanceCycle
from Products.ZenHub.PBDaemon import PBDaemon, FakeRemote
from zenoss.collector.publisher import publisher
from Products.ZenRRD.RRDDaemon import RRDDaemon
from Products.ZenRRD import RRDUtil
from Products.ZenRRD.Thresholds import Thresholds
from Products.ZenUtils.Utils import importClass, unused
from Products.ZenUtils.picklezipper import Zipper
from Products.ZenUtils.observable import ObservableProxy

log = logging.getLogger("zen.daemon")

class DummyListener(object):
    zope.interface.implements(IConfigurationListener)
    
    def deleted(self, configurationId):
        """
        Called when a configuration is deleted from the collector
        """
        log.debug('DummyListener: configuration %s deleted' % configurationId)

    def added(self, configuration):
        """
        Called when a configuration is added to the collector
        """
        log.debug('DummyListener: configuration %s added' % configuration)


    def updated(self, newConfiguration):
        """
        Called when a configuration is updated in collector
        """
        log.debug('DummyListener: configuration %s updated' % newConfiguration)

class ConfigListenerNotifier(object):
    zope.interface.implements(IConfigurationListener)

    _listeners = []

    def addListener(self, listener):
        self._listeners.append(listener)

    def deleted(self, configurationId):
        """
        Called when a configuration is deleted from the collector
        """
        for listener in self._listeners:
            listener.deleted(configurationId)

    def added(self, configuration):
        """
        Called when a configuration is added to the collector
        """
        for listener in self._listeners:
            listener.added(configuration)


    def updated(self, newConfiguration):
        """
        Called when a configuration is updated in collector
        """
        for listener in self._listeners:
            listener.updated(newConfiguration)

class DeviceGuidListener(object):
    zope.interface.implements(IConfigurationListener)

    def __init__(self, daemon):
        self._daemon = daemon

    def deleted(self, configurationId):
        """
        Called when a configuration is deleted from the collector
        """
        self._daemon._deviceGuids.pop(configurationId, None)

    def added(self, configuration):
        """
        Called when a configuration is added to the collector
        """
        deviceGuid = getattr(configuration, 'deviceGuid', None)
        if deviceGuid:
            self._daemon._deviceGuids[configuration.id] = deviceGuid


    def updated(self, newConfiguration):
        """
        Called when a configuration is updated in collector
        """
        deviceGuid = getattr(newConfiguration, 'deviceGuid', None)
        if deviceGuid:
            self._daemon._deviceGuids[newConfiguration.id] = deviceGuid

DUMMY_LISTENER = DummyListener()
CONFIG_LOADER_NAME = 'configLoader'

class CollectorDaemon(RRDDaemon):
    """
    The daemon class for the entire ZenCollector framework. This class bridges
    the gap between the older daemon framework and ZenCollector. New collectors
    no longer should extend this class to implement a new collector.
    """
    zope.interface.implements(ICollector,
                              IDataService,
                              IEventService)

    _frameworkFactoryName = ""

    @property
    def preferences(self):
        """
        Preferences for this daemon
        """
        return self._prefs

    def __init__(self, preferences, taskSplitter, 
                 configurationListener=DUMMY_LISTENER,
                 initializationCallback=None,
                 stoppingCallback=None):
        """
        Constructs a new instance of the CollectorDaemon framework. Normally
        only a singleton instance of a CollectorDaemon should exist within a
        process, but this is not enforced.
        
        @param preferences: the collector configuration
        @type preferences: ICollectorPreferences
        @param taskSplitter: the task splitter to use for this collector
        @type taskSplitter: ITaskSplitter
        @param initializationCallback: a callable that will be executed after
                                       connection to the hub but before
                                       retrieving configuration information
        @type initializationCallback: any callable
        @param stoppingCallback: a callable that will be executed first during
                                 the stopping process. Exceptions will be
                                 logged but otherwise ignored.
        @type stoppingCallback: any callable
        """
        # create the configuration first, so we have the collector name
        # available before activating the rest of the Daemon class hierarchy.
        if not ICollectorPreferences.providedBy(preferences):
            raise TypeError("configuration must provide ICollectorPreferences")
        else:
            self._prefs = ObservableProxy(preferences)
            self._prefs.attachAttributeObserver('configCycleInterval', self._rescheduleConfig)

        if not ITaskSplitter.providedBy(taskSplitter):
            raise TypeError("taskSplitter must provide ITaskSplitter")
        else:
            self._taskSplitter = taskSplitter
        
        if not IConfigurationListener.providedBy(configurationListener):
            raise TypeError(
                    "configurationListener must provide IConfigurationListener")
        self._configListener = ConfigListenerNotifier()
        self._configListener.addListener(configurationListener)
        self._configListener.addListener(DeviceGuidListener(self))
        self._initializationCallback = initializationCallback
        self._stoppingCallback = stoppingCallback

        # register the various interfaces we provide the rest of the system so
        # that collector implementors can easily retrieve a reference back here
        # if needed
        zope.component.provideUtility(self, ICollector)
        zope.component.provideUtility(self, IEventService)
        zope.component.provideUtility(self, IDataService)

        # setup daemon statistics
        self._statService = StatisticsService()
        self._statService.addStatistic("devices", "GAUGE")
        self._statService.addStatistic("cyclePoints", "GAUGE")
        self._statService.addStatistic("dataPoints", "DERIVE")
        self._statService.addStatistic("runningTasks", "GAUGE")
        self._statService.addStatistic("queuedTasks", "GAUGE")
        self._statService.addStatistic("missedRuns", "GAUGE")
        zope.component.provideUtility(self._statService, IStatisticsService)

        # register the collector's own preferences object so it may be easily
        # retrieved by factories, tasks, etc.
        zope.component.provideUtility(self.preferences,
                                      ICollectorPreferences,
                                      self.preferences.collectorName)

        super(CollectorDaemon, self).__init__(name=self.preferences.collectorName)

        self._deviceGuids = {}
        self._devices = set()
        self._thresholds = Thresholds()
        self._unresponsiveDevices = set()
        self._publisher = None
        self._metricsChannel = publisher.defaultMetricsChannel
        self._timedMetricCache = {}
        self._rrd = None
        self.reconfigureTimeout = None

        # keep track of pending tasks if we're doing a single run, and not a
        # continuous cycle
        if not self.options.cycle:
            self._completedTasks = 0
            self._pendingTasks = []

        frameworkFactory = zope.component.queryUtility(IFrameworkFactory, self._frameworkFactoryName)
        self._configProxy = frameworkFactory.getConfigurationProxy()
        self._scheduler = frameworkFactory.getScheduler()
        self._scheduler.maxTasks = self.options.maxTasks
        self._ConfigurationLoaderTask = frameworkFactory.getConfigurationLoaderTask()

        # OLD - set the initialServices attribute so that the PBDaemon class
        # will load all of the remote services we need.
        self.initialServices = PBDaemon.initialServices +\
            [self.preferences.configurationService]

        # trap SIGUSR2 so that we can display detailed statistics
        signal.signal(signal.SIGUSR2, self._signalHandler)

        # let the configuration do any additional startup it might need
        self.preferences.postStartup()
        self.addedPostStartupTasks = False

    def buildOptions(self):
        """
        Method called by CmdBase.__init__ to build all of the possible 
        command-line options for this collector daemon.
        """
        super(CollectorDaemon, self).buildOptions()

        maxTasks = getattr(self.preferences, 'maxTasks', None)
        defaultMax = maxTasks if maxTasks else 500
        
        self.parser.add_option('--maxparallel',
                                dest='maxTasks',
                                type='int',
                                default=defaultMax,
                                help='Max number of tasks to run at once, default %default')
        self.parser.add_option('--logTaskStats',
                               dest='logTaskStats',
                               type='int',
                               default=0,
                               help='How often to logs statistics of current tasks, value in seconds; very verbose')
        self.parser.add_option('--redis-url', default='redis://localhost:16379/0',
            help='redis connection string: redis://[hostname]:[port]/[db], default: %default')

        frameworkFactory = zope.component.queryUtility(IFrameworkFactory, self._frameworkFactoryName)
        if hasattr(frameworkFactory, 'getFrameworkBuildOptions'):
            # During upgrades we'll be missing this option
            self._frameworkBuildOptions = frameworkFactory.getFrameworkBuildOptions()
            if self._frameworkBuildOptions:
                self._frameworkBuildOptions(self.parser)

        # give the collector configuration a chance to add options, too
        self.preferences.buildOptions(self.parser)

    def parseOptions(self):
        super(CollectorDaemon, self).parseOptions()
        self.preferences.options = self.options

    def connected(self):
        """
        Method called by PBDaemon after a connection to ZenHub is established.
        """
        return self._startup()

    def _getInitializationCallback(self):
        def doNothing():
            pass

        if self._initializationCallback is not None:
            return self._initializationCallback
        else:
            return doNothing

    def connectTimeout(self):
        super(CollectorDaemon, self).connectTimeout()
        return self._startup()

    def _startup(self):
        d = defer.maybeDeferred( self._getInitializationCallback() )
        d.addCallback( self._startConfigCycle )
        d.addCallback( self._startMaintenance )
        d.addErrback( self._errorStop )
        return d

    def watchdogCycleTime(self):
        """
        Return our cycle time (in minutes)

        @return: cycle time
        @rtype: integer
        """
        return self.preferences.cycleInterval * 2

    def getRemoteConfigServiceProxy(self):
        """
        Called to retrieve the remote configuration service proxy object.
        """
        return self.services.get(self.preferences.configurationService,
                                 FakeRemote())

    def generateEvent(self, event, **kw):
        eventCopy = super(CollectorDaemon, self).generateEvent(event, **kw)
        if eventCopy.get("device"):
            device_id = eventCopy.get("device")
            guid = self._deviceGuids.get(device_id)
            if guid:
                eventCopy['device_guid'] = guid
        return eventCopy

    def _derivative(self, uuid, timedMetric, min, max):
        lastTimedMetric = self._timedMetricCache.get(uuid)
        if lastTimedMetric:
            # identical timestamps?
            if timedMetric[1] == lastTimedMetric[1]:
                return 0
            else:
                delta = float(timedMetric[0]-lastTimedMetric[0]) / float(timedMetric[1]-lastTimedMetric[1])
                if isinstance(min, (int, float)) and delta < min:
                    delta = min
                if isinstance(max, (int, float)) and delta > max:
                    delta = max
                return delta
        else:
            # first value we've seen for path
            self._timedMetricCache[uuid] = timedMetric
            return None

    def writeMetric(self, contextUUID, metric, value, metricType, contextId, timestamp='N', min='U', max='U',
            hasThresholds=False, threshEventData={}, deviceuuid=None):
        """
        Writes the metric to the metric publisher.
        @param contextUUID: This is who the metric applies to. This is usually a component or a device.
        @param metric: the name of the metric, we expect it to be of the form datasource_datapoint
        @param value: the value of the metric
        @param metricType: type of the metric (e.g. 'COUNTER', 'GUAGE', 'DERIVE' etc)
        @param contextId: used for the threshold events, the id of who this metric is for
        @param timestamp: defaults to time.time() if not specified, the time the metric occurred
        @param min: used in the derive the min value for the metric
        @param max: used in the derive the max value for the metric
        @param hasThresholds: true if the metric has thresholds
        @param threshEventData: extra data put into threshold events
        @param deviceuuid: the unique identifier of the device for
        this metric, maybe the same as contextUUID if the context is a
        device
        """
        timestamp = int(time.time()) if timestamp == 'N' else timestamp
        extraTags = {
            'datasource': metric.split("_")[0]
        }
        if deviceuuid:
            extraTags['device'] = deviceuuid
        # write the raw metric to Redis
        self._publisher.put(self._metricsChannel,
                metric.split("_")[1], # metric id is the datapoint name
                value,
                timestamp,
                contextUUID,
                extraTags
            )

        # compute (and cache) a rate for COUNTER/DERIVE
        if metricType in ('COUNTER', 'DERIVE'):
            value = self._derivative(contextUUID, (int(value), timestamp), min, max)

        # check for threshold breaches and send events when needed
        if hasThresholds and value != None:
            if 'eventKey' in threshEventData:
                eventKeyPrefix = [threshEventData['eventKey']]
            else:
                eventKeyPrefix = [contextId]

            for ev in self._thresholds.check(contextUUID, timestamp, value):
                parts = eventKeyPrefix[:]
                if 'eventKey' in ev:
                    parts.append(ev['eventKey'])
                ev['eventKey'] = '|'.join(parts)

                # add any additional values for this threshold
                # (only update if key is not in event, or if
                # the event's value is blank or None)
                for key,value in threshEventData.items():
                    if ev.get(key, None) in ('',None):
                        ev[key] = value

                self.sendEvent(ev)


    def writeRRD(self, path, value, rrdType, rrdCommand=None, cycleTime=None,
                 min='U', max='U', threshEventData={}, timestamp='N', allowStaleDatapoint=True):
        # we rely on the fact that rrdPath now returns the guid for an object
        uuidInfo, metric = path.rsplit('/', 1)
        if not 'METRIC_DATA'  in str(uuidInfo):
            raise Exception("Unable to write Metric with given path { %s } please see the rrdpath method" % str(uuidInfo))

        uuidInfo = json.loads(uuidInfo)
        # reroute to new writeMetric method
        self.writeMetric(uuidInfo['contextUUID'],
                metric,
                value,
                rrdType,
                uuidInfo['contextId'],
                timestamp,
                min,
                max,
                bool(self._thresholds.byFilename.get(path)),
                threshEventData,
                uuidInfo['deviceUUID']
            )

    def readRRD(self, path, consolidationFunction, start, end):
        return RRDUtil.read(path, consolidationFunction, start, end)

    def stop(self, ignored=""):
        if self._stoppingCallback is not None:
            try:
                self._stoppingCallback()
            except Exception:
                self.log.exception('Exception while stopping daemon')
        super(CollectorDaemon, self).stop( ignored )

    def remote_deleteDevice(self, devId):
        """
        Called remotely by ZenHub when a device we're monitoring is deleted.
        """
        # guard against parsing updates during a disconnect
        if devId is None:
            return
        self._deleteDevice(devId)

    def remote_deleteDevices(self, deviceIds):
        """
        Called remotely by ZenHub when devices we're monitoring are deleted.
        """
        # guard against parsing updates during a disconnect
        if deviceIds is None:
            return
        for devId in Zipper.load(deviceIds):
            self._deleteDevice(devId)

    def remote_updateDeviceConfig(self, config):
        """
        Called remotely by ZenHub when asynchronous configuration updates occur.
        """
        # guard against parsing updates during a disconnect
        if config is None:
            return
        self.log.debug("Device %s updated", config.configId)
        if not self.options.device or self.options.device in (config.id, config.configId):
            self._updateConfig(config)
            self._configProxy.updateConfigProxy(self.preferences, config)

    def remote_updateDeviceConfigs(self, configs):
        """
        Called remotely by ZenHub when asynchronous configuration updates occur.
        """
        if configs is None:
            return
        for config in Zipper.load(configs):
            self.remote_updateDeviceConfig(config)
            
    def remote_notifyConfigChanged(self):
        """
        Called from zenhub to notify that the entire config should be updated  
        """
        if self.reconfigureTimeout and self.reconfigureTimeout.active():
            # We will run along with the already scheduled task
            self.log.debug("notifyConfigChanged - using existing call")
            return

        self.log.debug("notifyConfigChanged - scheduling call in 30 seconds")
        self.reconfigureTimeout = reactor.callLater(30, self._rebuildConfig)

    def _rebuildConfig(self):
        """
        Delete and re-add the configuration tasks to completely re-build the configuration.
        """
        if self.reconfigureTimeout and not self.reconfigureTimeout.active():
            self.reconfigureTimeout = None
        self._scheduler.removeTasksForConfig(CONFIG_LOADER_NAME)
        self._startConfigCycle()

    def _rescheduleConfig(self, observable, attrName, oldValue, newValue, **kwargs):
        """
        Delete and re-add the configuration tasks to start on new interval.
        """
        if oldValue != newValue:
            self.log.debug("Changing config task interval from %s to %s minutes" % (oldValue, newValue))
            self._scheduler.removeTasksForConfig(CONFIG_LOADER_NAME)
            #values are in minutes, scheduler takes seconds
            self._startConfigCycle(startDelay=newValue*60)


    def _taskCompleteCallback(self, taskName):
        # if we're not running a normal daemon cycle then we need to shutdown
        # once all of our pending tasks have completed
        if not self.options.cycle:
            try:
                self._pendingTasks.remove(taskName)
            except ValueError:
                pass

            self._completedTasks += 1

            # if all pending tasks have been completed then shutdown the daemon
            if len(self._pendingTasks) == 0:
                self._displayStatistics()
                self.stop()

    def _updateConfig(self, cfg):
        configId = cfg.configId
        self.log.debug("Processing configuration for %s", configId)

        nextExpectedRuns = {}
        if configId in self._devices:
            tasksToRemove = self._scheduler.getTasksForConfig(configId)
            nextExpectedRuns = { taskToRemove.name: self._scheduler.getNextExpectedRun(taskToRemove.name) for taskToRemove in tasksToRemove }
            self._scheduler.removeTasks(task.name for task in tasksToRemove)
            self._configListener.updated(cfg)
        else:
            self._devices.add(configId)
            self._configListener.added(cfg)

        newTasks = self._taskSplitter.splitConfiguration([cfg])
        self.log.debug("Tasks for config %s: %s", configId, newTasks)

        nowTime = time.time()
        for (taskName, task_) in newTasks.iteritems():
            #if not cycling run the task immediately otherwise let the scheduler
            #decide when to run the task
            now = not self.options.cycle
            nextExpectedRun = nextExpectedRuns.get(taskName, None)
            if nextExpectedRun:
                startDelay = nextExpectedRun - nowTime
                if startDelay <= 0:
                    # handle edge case where we are about to run
                    # so run immediately
                    now = True
                    task_.startDelay = 0
                else:
                    task_.startDelay = startDelay
            self._scheduler.addTask(task_, self._taskCompleteCallback, now)

            # TODO: another hack?
            if hasattr(cfg, 'thresholds'):
                self._thresholds.updateForDevice(configId, cfg.thresholds)

            # if we're not running a normal daemon cycle then keep track of the
            # tasks we just added for this device so that we can shutdown once
            # all pending tasks have completed
            if not self.options.cycle:
                self._pendingTasks.append(taskName)

    @defer.inlineCallbacks
    def _updateDeviceConfigs(self, updatedConfigs, purgeOmitted):
        """
        Update the device configurations for the devices managed by this
        collector.
        @param deviceConfigs a list of device configurations
        @type deviceConfigs list of name,value tuples
        """
        self.log.debug("updateDeviceConfigs: updatedConfigs=%s", (map(str, updatedConfigs)))

        for cfg in updatedConfigs:
            self._updateConfig(cfg)
            # yield time to reactor so other things can happen
            yield task.deferLater(reactor, 0, lambda: None)

        if purgeOmitted:
            self._purgeOmittedDevices(cfg.configId for cfg in updatedConfigs)

    def _purgeOmittedDevices(self, updatedDevices):
        """
        Delete all current devices that are omitted from the list of devices being updated.
        @param updatedDevices a collection of device ids
        @type updatedDevices a sequence of strings
        """
        # remove tasks for the deleted devices
        deletedDevices = set(self._devices) - set(updatedDevices)
        self.log.debug("purgeOmittedDevices: deletedConfigs=%s", ','.join(deletedDevices))
        for configId in deletedDevices:
            self._deleteDevice(configId)
            
    def _deleteDevice(self, deviceId):
        self.log.debug("Device %s deleted" % deviceId)

        self._devices.discard(deviceId)
        self._configListener.deleted(deviceId)
        self._configProxy.deleteConfigProxy(self.preferences, deviceId)
        self._scheduler.removeTasksForConfig(deviceId)

    def _errorStop(self, result):
        """
        Twisted callback to receive fatal messages.
        
        @param result: the Twisted failure
        @type result: failure object
        """
        if isinstance(result, Failure):
            msg = result.getErrorMessage()
        else:
            msg = str(result)
        self.log.critical("Unrecoverable Error: %s", msg)
        self.stop()

    def _startConfigCycle(self, result=None, startDelay=0):
        configLoader = self._ConfigurationLoaderTask(CONFIG_LOADER_NAME,
                                               taskConfig=self.preferences)
        configLoader.startDelay = startDelay
        # Don't add the config loader task if the scheduler already has
        # an instance of it.
        if configLoader not in self._scheduler:
            # Run initial maintenance cycle as soon as possible
            # TODO: should we not run maintenance if running in non-cycle mode?
            self._scheduler.addTask(configLoader)
        else:
            self.log.info("%s already added to scheduler", configLoader.name)
        return defer.succeed("Configuration loader task started")


    def setPropertyItems(self, items):
        """
        Override so that preferences are updated
        """
        super(CollectorDaemon, self).setPropertyItems(items)
        self._setCollectorPreferences(dict(items))


    def _setCollectorPreferences(self, preferenceItems):
        for name, value in preferenceItems.iteritems():
            if not hasattr(self.preferences, name):
                # TODO: make a super-low level debug mode?  The following message isn't helpful
                #self.log.debug("Preferences object does not have attribute %s",
                #               name)
                setattr(self.preferences, name, value)
            elif getattr(self.preferences, name) != value:
                self.log.debug("Updated %s preference to %s", name, value)
                setattr(self.preferences, name, value)

    def _loadThresholdClasses(self, thresholdClasses):
        self.log.debug("Loading classes %s", thresholdClasses)
        for c in thresholdClasses:
            try:
                importClass(c)
            except ImportError:
                log.exception("Unable to import class %s", c)

    @defer.inlineCallbacks
    def _configureRRD(self, rrdCreateCommand, thresholds):
<<<<<<< HEAD

=======
>>>>>>> 9889d034
        self._rrd = RRDUtil.RRDUtil(rrdCreateCommand, self.preferences.cycleInterval)
        self.rrdStats.config(self.options.monitor,
                             self.name,
                             thresholds,
                             rrdCreateCommand)
<<<<<<< HEAD
        self._publisher = yield publisher.RedisListPublisher.create()

=======
        self._publisher= yield publisher.RedisListPublisher.create()
 
>>>>>>> 9889d034
    def _isRRDConfigured(self):
        return (self.rrdStats and self._rrd)

    def _startMaintenance(self, ignored=None):
        unused(ignored)
        if not self.options.cycle:
            self._maintenanceCycle()
            return
        if self.options.logTaskStats > 0:
            log.debug("Starting Task Stat logging")
            loop = task.LoopingCall(self._displayStatistics, verbose=True)
            loop.start(self.options.logTaskStats, now=False)
        interval = self.preferences.cycleInterval
        self.log.debug("Initializing maintenance Cycle")
        maintenanceCycle = MaintenanceCycle(interval, self, self._maintenanceCycle)
        maintenanceCycle.start()

    def _maintenanceCycle(self, ignored=None):
        """
        Perform daemon maintenance processing on a periodic schedule. Initially
        called after the daemon configuration loader task is added, but afterward
        will self-schedule each run.
        """
        self.log.debug("Performing periodic maintenance")

        def _processDeviceIssues(result):
            self.log.debug("deviceIssues=%r", result)
            if result is None:
                return result  # exception or some other problem

            # Device ping issues returns as a tuple of (deviceId, count, total)
            # and we just want the device id
            newUnresponsiveDevices = set(i[0] for i in result)

            clearedDevices = self._unresponsiveDevices.difference(newUnresponsiveDevices)
            for devId in clearedDevices:
                self.log.debug("Resuming tasks for device %s", devId)
                self._scheduler.resumeTasksForConfig(devId)

            self._unresponsiveDevices = newUnresponsiveDevices
            for devId in self._unresponsiveDevices:
                self.log.debug("Pausing tasks for device %s", devId)
                self._scheduler.pauseTasksForConfig(devId)

            return result

        def _getDeviceIssues(result):
            # TODO: handle different types of device issues, such as WMI issues
            d = self.getDevicePingIssues()
            return d

        def _postStatistics():
            self._displayStatistics()

            # update and post statistics if we've been configured to do so
            if self._isRRDConfigured():
                stat = self._statService.getStatistic("devices")
                stat.value = len(self._devices)

                stat = self._statService.getStatistic("cyclePoints")
                stat.value = self._rrd.endCycle()

                stat = self._statService.getStatistic("dataPoints")
                stat.value = self._rrd.dataPoints

                # Scheduler statistics
                stat = self._statService.getStatistic("runningTasks")
                stat.value = self._scheduler._executor.running

                stat = self._statService.getStatistic("queuedTasks")
                stat.value = self._scheduler._executor.queued

                stat = self._statService.getStatistic("missedRuns")
                stat.value = self._scheduler.missedRuns

                events = self._statService.postStatistics(self.rrdStats,
                                                          self.preferences.cycleInterval)
                self.sendEvents(events)

        def _maintenance():
            if self.options.cycle:
                d = defer.maybeDeferred(_postStatistics)
                if getattr(self.preferences, 'pauseUnreachableDevices', True):
                    d.addCallback(_getDeviceIssues)
                    d.addCallback(_processDeviceIssues)

            else:
                d = defer.succeed("No maintenance required")
            return d

        d = _maintenance()
        return d

    def runPostConfigTasks(self, result=None):
        """
        Add post-startup tasks from the preferences.

        This may be called with the failure code as well.
        """
        if isinstance(result, Failure):
            pass

        elif not self.addedPostStartupTasks:
            postStartupTasks = getattr(self.preferences, 'postStartupTasks',
                                       lambda : [])
            for task in postStartupTasks():
                self._scheduler.addTask(task, now=True)
            self.addedPostStartupTasks = True

    def _displayStatistics(self, verbose=False):
        if self._rrd:
            self.log.info("%d devices processed (%d datapoints)",
                          len(self._devices), self._rrd.dataPoints)
        else:
            self.log.info("%d devices processed (0 datapoints)",
                          len(self._devices))

        self._scheduler.displayStatistics(verbose)

    def _signalHandler(self, signum, frame):
        self._displayStatistics(True)


class Statistic(object):
    zope.interface.implements(IStatistic)

    def __init__(self, name, type):
        self.value = 0
        self.name = name
        self.type = type


class StatisticsService(object):
    zope.interface.implements(IStatisticsService)

    def __init__(self):
        self._stats = {}

    def addStatistic(self, name, type):
        if name in self._stats:
            raise NameError("Statistic %s already exists" % name)

        if type not in ('DERIVE', 'COUNTER', 'GAUGE'):
            raise TypeError("Statistic type %s not supported" % type)

        stat = Statistic(name, type)
        self._stats[name] = stat

    def getStatistic(self, name):
        return self._stats[name]

    def postStatistics(self, rrdStats, interval):
        events = []
        for stat in self._stats.values():
            # figure out which function to use to post this statistical data
            try:
                func = {
                    'COUNTER' : rrdStats.counter,
                    'GAUGE' : rrdStats.gauge,
                    'DERIVE' : rrdStats.derive,
                }[stat.type]
            except KeyError:
                raise TypeError("Statistic type %s not supported" % stat.type)

            events += func(stat.name, interval, stat.value)

            # counter is an ever-increasing value, but otherwise...
            if stat.type != 'COUNTER':
                stat.value = 0

        return events<|MERGE_RESOLUTION|>--- conflicted
+++ resolved
@@ -14,17 +14,11 @@
 import json
 import zope.interface
 
-<<<<<<< HEAD
-from twisted.internet import defer, reactor, task, protocol
-from twisted.python.failure import Failure
-from txredis import RedisClient
-=======
 from twisted.internet import defer, protocol, reactor, task
 from twisted.python.failure import Failure
 
 from txredis import RedisClient
 
->>>>>>> 9889d034
 from Products.ZenCollector.interfaces import ICollector,\
                                              ICollectorPreferences,\
                                              IDataService,\
@@ -679,22 +673,14 @@
 
     @defer.inlineCallbacks
     def _configureRRD(self, rrdCreateCommand, thresholds):
-<<<<<<< HEAD
-
-=======
->>>>>>> 9889d034
         self._rrd = RRDUtil.RRDUtil(rrdCreateCommand, self.preferences.cycleInterval)
         self.rrdStats.config(self.options.monitor,
                              self.name,
                              thresholds,
                              rrdCreateCommand)
-<<<<<<< HEAD
-        self._publisher = yield publisher.RedisListPublisher.create()
-
-=======
+
         self._publisher= yield publisher.RedisListPublisher.create()
- 
->>>>>>> 9889d034
+
     def _isRRDConfigured(self):
         return (self.rrdStats and self._rrd)
 
