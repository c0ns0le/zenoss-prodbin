--- conflicted
+++ resolved
@@ -8,15 +8,9 @@
 
     <i18n:registerTranslations directory="locales" />
 
-<<<<<<< HEAD
-    <browser:resourceDirectory
-        name="zenossDocumentation"
-        directory="docs"
-=======
     <browser:resource
         name="zenossLicenses"
         file="docs/licenses.html"
->>>>>>> a1d65b61
         />
 
     <include package=".browser"/>
