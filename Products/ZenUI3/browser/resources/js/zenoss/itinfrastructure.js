/*****************************************************************************
 *
 * Copyright (C) Zenoss, Inc. 2009, all rights reserved.
 *
 * This content is made available according to terms specified in
 * License.zenoss under the directory where your Zenoss product is installed.
 *
 ****************************************************************************/


Ext.onReady(function(){

Ext.ns('Zenoss.devices');


// Extensions used on this page
Ext.ns('Zenoss.extensions');
var EXTENSIONS_adddevice = Zenoss.extensions.adddevice instanceof Array ?
                           Zenoss.extensions.adddevice : [];
Zenoss.env.treesm = null;
// page level variables
var REMOTE = Zenoss.remote.DeviceRouter,
    treeId = 'groups',
    nodeType = 'Organizer';

Zenoss.env.initProductionStates();
Zenoss.env.initPriorities();


var resetCombo = function(combo, manufacturer) {
    combo.clearValue();
    combo.getStore().setBaseParam('manufacturer', manufacturer);
    delete combo.lastQuery;
    //combo.doQuery(combo.allQuery, true);
};

var hwManufacturers = {
    xtype: 'manufacturercombo',
    name: 'hwManufacturer',
    fieldLabel: _t('HW Manufacturer'),
    listeners: {'select': function(combo, record, index){
        var record = record[0];
        var productCombo = Ext.getCmp('hwproductcombo');
        resetCombo(productCombo, record.data.name);
    }}
};

var hwProduct = {
    xtype: 'productcombo',
    prodType: 'HW',
    listConfig: {
        resizable: true,
        minWidth: 250
    },
    name: 'hwProductName',
    fieldLabel: _t('HW Product'),
    id: 'hwproductcombo'
};

var osManufacturers = {
    xtype: 'manufacturercombo',
    name: 'osManufacturer',
    fieldLabel: _t('OS Manufacturer'),
    listeners: {'select': function(combo, record, index){
        var record = record[0];
        var productCombo = Ext.getCmp('osproductcombo');
        resetCombo(productCombo, record.data.name);
    }}
};

var osProduct = {
    xtype: 'productcombo',
    prodType: 'OS',
    listConfig: {
        resizable: true,
        minWidth: 250
    },
    name: 'osProductName',
    id: 'osproductcombo',
    fieldLabel: _t('OS Product')
};

var deviceClassCombo = {
    xtype: 'combo',
    width: 300,
    name: 'deviceClass',
    fieldLabel: _t('Device Class'),
    id: 'add-device_class',
    typeAhead: true,
    forceSelection: true,
    valueField: 'name',
    displayField: 'name',
    allowBlank: false,
    listConfig: {
        resizable: true,
        minWidth: 250
    },
    store: new Ext.data.DirectStore({
        id: 'deviceClassStore',
        root: 'deviceClasses',
        totalProperty: 'totalCount',
        model: 'Zenoss.model.Name',
        directFn: REMOTE.getDeviceClasses
    }),
    listeners: {
        'afterrender': function(component) {
            var selnode = getSelectionModel().getSelectedNode();
            var isclass = selnode.data.uid.startswith('/zport/dmd/Devices');

            if(selnode.data.uid === "/zport/dmd/Devices" || !isclass ){
                //root node doesn't have a path attr
                component.setValue('/');
            }
            else if (isclass) {
                var path = selnode.data.path;
                path = path.replace(/^Devices/,'');
                component.setRawValue(path);
            }

            this.toggleAdditionalFields();
        },
        'change': function(){
            this.toggleAdditionalFields();
        }
    },
    toggleAdditionalFields: function(){
        if(this.getValue() != null && this.getValue().toLowerCase().indexOf("ssh") >= 0){
            Ext.getCmp('zCommandUsername').show();
            Ext.getCmp('zCommandPassword').show();
        }else{
            Ext.getCmp('zCommandUsername').hide();
            Ext.getCmp('zCommandPassword').hide();
        }

        if(this.getValue() != null && this.getValue().toLowerCase().toLowerCase().indexOf("wmi") >= 0){
            Ext.getCmp('zWinUser').show();
            Ext.getCmp('zWinPassword').show();
        }else{
            Ext.getCmp('zWinUser').hide();
            Ext.getCmp('zWinPassword').hide();
        }
    }
};

function setDeviceButtonsDisabled(bool){
    // must also check permissions before enable/disable the
    // 'deleteDevices' button
    Zenoss.devices.deleteDevices.setDisabled(bool ||
        Zenoss.Security.doesNotHavePermission('Delete Device'));
    if (Ext.getCmp('commands-menu')) {
        Ext.getCmp('commands-menu').setDisabled(bool ||
            Zenoss.Security.doesNotHavePermission('Run Commands'));
    }
    if (Ext.getCmp('actions-menu')) {
        Ext.getCmp('actions-menu').setDisabled(bool ||
            Zenoss.Security.doesNotHavePermission('Manage Device'));
    }


}

function resetGrid() {
    Ext.getCmp('device_grid').refresh();
    setDeviceButtonsDisabled(true);
}

/**
  * Returns the selection model for the last selected tree, if no
  * trees have been selected then return the selection model for devices
  **/
function getSelectionModel(){
    if (Zenoss.env.treesm) {
        return Zenoss.env.treesm;
    }
    return Ext.getCmp('devices').getSelectionModel();
}

/**
 * Each tree has a selection model but to the user
 * we only want to show one selection at any time.
 **/
function deselectOtherTrees(treeid) {
    var treeids = Zenoss.util.filter(['devices', 'groups', 'systemsTree', 'locs'],
                                     function (t) {
                                         return t != treeid;
                                     });
    Ext.each(treeids, function(t) {
        var tree = Ext.getCmp(t), sm = tree.getSelectionModel();
        if (sm.getSelectedNode()) {
            // do not fire deselect listeners
            sm.deselect(sm.getSelectedNode(), true);
        }
    });
}

/**
 * Anytime a node is clicked on one of the organizer trees this method is called.
 **/
function treeselectionchange(sm, newnodes, oldnode) {
    if (newnodes.length) {
        deselectOtherTrees(sm.tree);
        // update the treesm
        Zenoss.env.treesm = sm;
        var newnode = newnodes[0];
        var uid = newnode.data.uid;

        Zenoss.env.contextUid = uid;

        Zenoss.util.setContext(uid, 'detail_panel', 'commands-menu',
                               'footer_bar');
        // explicitly set the new security context (to update permissions)
        Zenoss.Security.setContext(uid);

        // this router request is isolated so it is forced to happen after the other contexts are set
        Ext.getCmp('organizer_events').setContext(uid);

        setDeviceButtonsDisabled(true);

        //should "ask" the DetailNav if there are any details before showing
        //the button
        Ext.getCmp('master_panel').items.each(function(card){
            card.navButton.setVisible(!newnode.data.hidden);
        });
    }
}


function selectedUids() {
    var grid = Ext.getCmp('device_grid'),
    sm = grid.getSelectionModel(),
    rows = sm.getSelection(),
    pluck = Ext.Array.pluck,
    uids = pluck(pluck(rows, 'data'), 'uid');
    return uids;
}

function gridUidSelections() {
    return {
        uids: selectedUids(),
        hashcheck: null
    };
}

function gridOptions() {
    // we disallow selections past pages so just grab the selected uids
    var opts = {
        uids: selectedUids(),
        hashcheck: null
    };

    return opts;
}

function disableSendEvent() {
    var cbs = Ext.getCmp('lockingchecks').getValue(),
        sendEvent = Ext.getCmp('send-event-checkbox');
    cbs.remove(sendEvent);
    sendEvent.setDisabled(Ext.isEmpty(cbs));
}

function deleteDevicesWithProgressBar(grid, uids, opts, callback){
    grid.setLoading(false);
    var cancelled = false,
        remaining = uids.reverse(),
        win,
        total = remaining.length;

    function deleteDevice(response) {
        if (response && !Ext.isEmpty(response.notRemovedUids)) {
            var notRemovedId = response.notRemovedUids[0].replace("/zport/dmd/", "/");

            // if we weren't able to remove this device id then warn about it. This can happen
            // if we try to remove a device from a group it doesn't belong to.
            var errmsg = Ext.String.format(_t('The following device was not {0}d because it was not in the selected organizer: {1}'),
                                           opts.action,
                                           notRemovedId);
            Zenoss.message.info(errmsg);
        }

        var msg;
        if (cancelled || remaining.length == 0){
            grid.getSelectionModel().selectNone();
            grid.getStore().load({
                callback: win.close,
                scope: win
            });

            if (callback) {
                callback();
            }
            return;
        }
        var uid = remaining.pop();
        opts.uids = [uid];
        opts.hashcheck = 1;
        if (opts.ranges) {
            delete opts.ranges;
        }

        msg = Ext.String.format(_t("Removing device: {0}"), uid.replace("/zport/dmd/", "/"));
        win.progressBar.updateProgress( 1 - (remaining.length / total), msg , true);
        REMOTE.removeDevices(opts, deleteDevice);
    }

    win = Ext.create('Zenoss.dialog.BaseWindow', {
        width: 500,
        modal: true,
        title: _t('Removing Devices'),
        layout: 'form',
        closable: false,
        bodyBorder: false,
        border: false,
        hideBorders: true,
        buttonAlign: 'left',
        items: [{
            xtype: 'panel',
            ref: 'panel',
            layout: 'form',
            items: [{
                xtype: 'displayfield',
                ref: '../status',
                value: _t('Removing... '),
                height: 20
            },{
                xtype: 'progressbar',
                width: '100%',
                unstyled: true,
                ref: '../progressBar'
            }]
        }],
        buttons: [{
            xtype: 'button',
            ui: 'dialog-dark',
            text: _t('Cancel'),
            ref: '../cancelButton',
            handler: function(btn, evt) {
                cancelled = true;
                win.setTitle(_t('Cancelling...'));
            }
        }]
    });
    win.show();

    deleteDevice();
}

Ext.apply(Zenoss.devices, {
    deleteDevices: new Zenoss.ActionButton({
        //text: _t('Delete Devices'),
        iconCls: 'delete',
        id: 'delete-button',
        permission: 'Delete Device',
        handler: function(btn, e) {
            var grid = Ext.getCmp('device_grid'),
                selnode = getSelectionModel().getSelectedNode(),
                isclass = Zenoss.types.type(selnode.data.uid)=='DeviceClass',
                grpText = selnode.data.text.text;
            var win = new Zenoss.FormDialog({
                title: _t('Remove Devices'),
                modal: true,
                width: 322,
                height: isclass ? 170 : 210,
                items: [{
                    xtype: 'panel',
                    bodyStyle: 'font-weight: bold; text-align:center',
                    html: _t('Are you sure you want to remove these devices? '+
                             'There is no undo.')
                },{
                    xtype: 'radiogroup',
                    id: 'removetype',
                    style: 'margin: 0 auto',
                    hidden: isclass,
                    columns: 1,
                    items: [{
                        inputValue: 'remove',
                        id: 'remove-radio',
                        name: 'removetype',
                        boxLabel: _t('Just remove from ') + grpText,
                        disabled: isclass,
                        checked: !isclass
                    },{
                        inputValue: 'delete',
                        id: 'delete-radio',
                        name: 'removetype',
                        boxLabel: _t('Delete completely'),
                        checked: isclass,
                        listeners: {
                            change: function(chbox, isChecked) {
                                Ext.getCmp('delete-device-events').setDisabled(!isChecked);
                            }
                        }
                    }]
                },{
                    id: 'delete-device-events',
                    boxLabel: _t('Close Events?'),
                    style: 'margin-left: 4px;',
                    xtype: 'checkbox',
                    checked: true,
                    disabled: !isclass
                }],
                buttons: [{
                    xtype: 'DialogButton',
                    text: _t('Remove'),
                    id: 'delete_device_remove_btn',
                    handler: function(b) {
                        var opts = Ext.apply(gridOptions(), {
                            uid: Zenoss.env.PARENT_CONTEXT,
                            action: Ext.getCmp('removetype').getValue().removetype,
                            deleteEvents: Ext.getCmp('delete-device-events').getValue()
                        }),
                        grid = Ext.getCmp('device_grid');
                        grid.setLoading(true);
                        if (opts.uids.length > 0) {
                            var uids = opts.uids;
                            if (opts.ranges && opts.ranges.length) {
                                Zenoss.remote.DeviceRouter.loadRanges({
                                    ranges: opts.ranges,
                                    uid: opts.uid,
                                    hashcheck: opts.hashcheck,
                                    params: opts.params,
                                    sort: opts.sort,
                                    dir: opts.dir
                                }, function(response) {
                                    for (var i = 0; i < response.length; i ++) {
                                        uids.push(response[i]);
                                    }
                                    deleteDevicesWithProgressBar(grid, uids, opts);
                                });
                            } else {
                                deleteDevicesWithProgressBar(grid, uids, opts);
                            }
                        }
                    }
                },
                Zenoss.dialog.CANCEL
                ]
            });
            win.show();
        }
    }),
    addDevice: new Zenoss.Action({
        text: _t('Add a Single Device') + '...',
        id: 'addsingledevice-item',
        permission: 'Manage Device',
        handler: function() {
            var selnode = getSelectionModel().getSelectedNode();
            var isclass = Zenoss.types.type(selnode.data.uid) == 'DeviceClass';
            var grpText = selnode.data.text.text;
            var win = new Zenoss.dialog.CloseDialog({
                width: 850,
                height: 500,
                autoScroll: true,
                buttons: [{
                        xtype: 'DialogButton',
                        id: 'addsingledevice-submit',
                        text: _t('Add'),
                        handler: function(b) {
                            var form = win.childPanel.getForm();
                            var opts = form.getValues();
                            Zenoss.remote.DeviceRouter.addDevice(opts, function(response) {
                                if (!response.success) {
                                    Zenoss.message.error(_t('Error adding device job.'));
                                }
                            });
                        }
                    }, Zenoss.dialog.CANCEL],
                title: _t('Add a Single Device'),
                listeners: {
                    show: function(panel) {
                        if(Zenoss.SELENIUM){
                            var formArray = panel.childPanel.query('.field');
                            var i = 0;
                            for(i = 0; i < formArray.length; i++){
                                Ext.getDom(formArray[i].getInputId()).id = "add_device-input-"+i;
                            }
                            panel.query('.button')[1].id = "addsingledevice-cancel";
                        }
                    }
                },
                items: [{
                    xtype: 'form',
                    buttonAlign: 'left',
                    monitorValid: true,
                    fieldDefaults: {
                        labelAlign: 'top'
                    },
                    footerStyle: 'padding-left: 0',
                    ref: 'childPanel',
                    listeners: {
                        validitychange: function(form, isValid) {
                            // enable disable the button based on the form validity
                            Ext.getCmp('addsingledevice-submit').setDisabled(!isValid);
                        }
                    },
                    items: [{
                        xtype: 'panel',
                        layout: 'column',
                        items: [{
                            columnWidth: 0.5,
                            layout: 'anchor',
                            items: [{
                                xtype: 'textfield',
                                vtype: 'hostnameorIP',
                                name: 'deviceName',
                                width:300,
                                fieldLabel: _t('Name or IP'),
                                id: "add-device-name",
                                allowBlank: false
                            }, deviceClassCombo, {
                                xtype: 'combo',
                                width: 300,
                                name: 'collector',
                                fieldLabel: _t('Collector'),
                                id: 'add-device-collector',
                                queryMode: 'local',
                                store: new Ext.data.ArrayStore({
                                    data: Zenoss.env.COLLECTORS,
                                    fields: ['name']
                                }),
                                valueField: 'name',
                                displayField: 'name',
                                forceSelection: true,
                                editable: false,
                                allowBlank: false,
                                triggerAction: 'all',
                                listeners: {
                                    'afterrender': function(component) {
                                        var index = component.store.find('name', 'localhost');
                                        if (index >= 0) {
                                            component.setValue('localhost');
                                        }
                                    }
                                }
                            }, {
                                xtype: 'checkbox',
                                name: 'model',
                                width:300,
                                fieldLabel: _t('Model Device'),
                                id: 'add-device-protocol',
                                checked: true
                            }]
                        }, {
                            columnWidth: 0.5,
                            layout: 'anchor',
                            items: [{
                                xtype: 'textfield',
                                name: 'title',
                                width:250,
                                fieldLabel: _t('Title')
                            }, {
                                xtype: 'ProductionStateCombo',
                                name: 'productionState',
                                id: 'production-combo',
                                width: 250,
                                allowBlank: false,
                                fieldLabel: _t("Production State"),
                                listConfig: {
                                    minWidth: 250
                                },
                                listeners: {
                                    'afterrender': function(component) {
                                        component.store.load({callback:function(){
                                            var index = component.store.find('value', 1000);
                                            if (index>=0) {
                                                component.setValue(1000);
                                            }
                                        }});
                                    }
                                }
                            }, {
                                xtype: 'PriorityCombo',
                                name: 'priority',
                                fieldLabel: _t("Device Priority"),
                                width: 250,
                                allowBlank: false,
                                listConfig: {
                                    minWidth: 250
                                },
                                listeners: {
                                    'afterrender': function(component) {
                                        component.store.load({callback: function() {
                                            var index = component.store.find('value', 3);
                                            if (index >= 0) {
                                                component.setValue(3);
                                            }
                                        }});
                                    }
                                }
                            }]
                        }]
                    }, {
                        xtype: 'panel',
                        html: '<a href="#">More...</a>',
                        toggleAttrs: function() {
                            var attrs = Ext.getCmp('add_attrs');
                            if (attrs.collapsed) {
                                attrs.expand();
                            } else {
                                attrs.collapse();
                            }
                            this.updateText();
                        },
                        updateText: function() {
                            var attrs = Ext.getCmp('add_attrs');
                            if (attrs.collapsed) {
                                this.body.update('<a href="#">More...</a>');
                            } else {
                                this.body.update('<a href="#">Less...</a>');
                            }
                        },
                        listeners: {
                            afterrender: function(component) {
                                var el = component.getEl();
                                el.on('click', this.toggleAttrs, component);
                                component.updateText();
                            }
                        }
                    }, {
                        id: 'add_attrs',
                        collapsible: true,
                        collapsed: true,
                        hideCollapseTool: true,
                        hideLabel: true,
                        xtype: 'panel',
                        preventHeader: true,
                        layout: 'column',
                        ref: "moreAttributes",
                        listeners: {
                            expand: function(){
                                win.center();
                                win.doLayout();
                            },
                            collapse: function(){
                                win.center();
                                win.doLayout();
                            }
                        },
                        items: [{
                            columnWidth: 0.33,
                            layout: 'anchor',
                            defaults: {
                                anchor: '65%'
                            },
                            items: [{
                                xtype: 'textfield',
                                name: 'snmpCommunity',
                                fieldLabel: _t('Snmp Community')
                            }, {
                                xtype: 'numberfield',
                                name: 'snmpPort',
                                fieldLabel: _t('Snmp Port'),
                                value: 161,
                                allowBlank: false,
                                allowNegative: false,
                                allowDecimals: false,
                                maxValue: 65535
                            }, {
                                xtype: 'textfield',
                                name: 'tag',
                                fieldLabel: _t('Tag Number')
                            }, {
                                xtype: 'textfield',
                                name: 'rackSlot',
                                fieldLabel: _t('Rack Slot')
                            }, {
                                xtype: 'textfield',
                                name: 'serialNumber',
                                fieldLabel: _t('Serial Number')
                            }]
                        }, {
                            columnWidth: 0.33,
                            layout: 'anchor',
                            items: [hwManufacturers, hwProduct, osManufacturers, osProduct,
                            {
                                xtype: 'textfield',
                                id: 'zCommandUsername',
                                name: 'zCommandUsername',
                                fieldLabel: _t('SSH Username'),
                                hidden: true,
                                width: 160
                            },
                            {
                                xtype: 'textfield',
                                id: 'zWinUser',
                                name: 'zWinUser',
                                fieldLabel: _t('Windows User'),
                                hidden: true,
                                width: 160
                            }]
                        }, {
                            columnWidth: 0.34,
                            layout: 'anchor',
                            id: 'add-device-organizer-column',
                            items: [{
                                xtype: 'textarea',
                                name: 'comments',
                                width: '200',
                                fieldLabel: _t('Comments'),
                                emptyText: _t('None...'),
                                width: 200
                            },{
                                xtype: 'locationdropdown',
                                name: 'locationPath',
                                fieldLabel: _t('Location'),
                                emptyText: _t('None...'),
                                width: 200
                            },{
                                xtype: 'groupdropdown',
                                name: 'groupPaths',
                                fieldLabel: _t('Groups'),
                                emptyText: _t('None...'),
                                multiSelect: true,
                                width: 200
                            },{
                                xtype: 'systemdropdown',
                                name: 'systemPaths',
                                fieldLabel: _t('Systems'),
                                emptyText: _t('None...'),
                                multiSelect: true,
                                width: 200
                            },{
                                xtype: 'textfield',
                                inputType: 'password',
                                id: 'zCommandPassword',
                                name: 'zCommandPassword',
                                fieldLabel: _t('SSH Password'),
                                hidden: true,
                                width: 200
                            },
                            {
                                xtype: 'textfield',
                                inputType: 'password',
                                id: 'zWinPassword',
                                name: 'zWinPassword',
                                fieldLabel: _t('Windows Password'),
                                hidden: true,
                                width: 200
                            }]
                        }]
                    }]

                }]
            });
            win.show();
        }
    }),
    addMultiDevicePopUP: new Zenoss.Action({
        text: _t('Add Multiple Devices') + '...',
        id: 'addmultipledevices-item',
        permission: 'Manage Device',
        // only global roles can do this action
        permissionContext: '/zport/dmd/Devices',
        handler: function(btn, e){
            window.open('/zport/dmd/easyAddDevice', "multi_add",
            "menubar=0,toolbar=0,resizable=0,height=630, width=800,location=0");
        }
    })
});

function commandMenuItemHandler(item) {
    var command = item.text,
        grid = Ext.getCmp('device_grid'),
        sm = grid.getSelectionModel(),
        selections = sm.getSelection(),
        devids = Ext.pluck(Ext.pluck(selections, 'data'), 'uid');
    function showWindow() {
        var win = new Zenoss.CommandWindow({
            uids: devids,
            target: getSelectionModel().getSelectedNode().data.uid + '/run_command',
            command: command
        });
        win.show();
    }

    showWindow();

}


function updateNavTextWithCount(node) {
    var sel = getSelectionModel().getSelectedNode();
    if (sel && Ext.isDefined(sel.data.text.count)) {
        var count = sel.data.text.count;
        node.setText('Devices ('+count+')');
    }
}


function getTreeDropWarnings(dropTargetNode, droppedRecords) {
    // if we're moving a device to a device class whose underlying python class does not match, also warn
    // about the potentially destructive operation.
    var additionalWarnings = [""];
    if (dropTargetNode && droppedRecords && dropTargetNode.data && dropTargetNode.data.path &&
        dropTargetNode.data.path.indexOf('Devices') == 0) {
        var dropTargetClass = dropTargetNode.data.zPythonClass || "Products.ZenModel.Device";
        var droppedClasses = Ext.Array.map(droppedRecords, function(r){return r.data.pythonClass;});
        if(Ext.Array.some(droppedClasses, function(droppedClass) { return dropTargetClass!=droppedClass;})) {
            additionalWarnings = additionalWarnings.concat(_t("WARNING: This may result in the loss of all components and configuration under these devices."));
        }
    }
    return additionalWarnings.join('<br><br>');
}


function initializeTreeDrop(tree) {

    // fired when the user actually drops a node
    tree.getView().on('beforedrop', function(element, e, targetnode) {
        var grid = Ext.getCmp('device_grid'),
            targetuid = targetnode.data.uid,
            ranges = grid.getSelectionModel().getSelection(),
            devids,
            me = this,
            isOrganizer = true,
            success = true;
        if (e.records) {
            // the tree drag and drop wraps the model in a node interface so we
            // need to look at the uid to figure out what they are dropping
            isOrganizer = e.records[0].get("uid").indexOf('/devices/') == -1;
        }

        if (!isOrganizer ) {
            // move devices to the target node
            devids = Ext.Array.pluck(Ext.pluck(e.records, 'data'), 'uid');
            // show the confirmation about devices
            new Zenoss.dialog.SimpleMessageDialog({
                message: Ext.String.format(_t("Are you sure you want to move these {0} device(s) to {1}?") + getTreeDropWarnings(targetnode, e.records),devids.length, targetnode.data.text.text),
                title: _t('Move Devices'),
                buttons: [{
                    xtype: 'DialogButton',
                    text: _t('OK'),
                    handler: function() {
                        // move the devices
                        var opts = {
                            uids: devids,
                            ranges: [],
                            target: targetuid,
                            asynchronous: Zenoss.settings.deviceMoveIsAsync(devids)
                        };
                        REMOTE.moveDevices(opts, function(data){
                            if(data.success) {
                                if(data.exports) {
                                    new Zenoss.dialog.ErrorDialog({
                                        title: _t('Remodel Required'),
                                        message: Ext.String.format(_t("Not all of the configuration could be preserved, so a remodel of the device(s)" +
                                                                      "is required. Performance templates have been reset to the defaults for the device class."))
                                    });
                                }
                            }
                        }, me);
                    }
                }, {
                    xtype: 'DialogButton',
                    text: _t('Cancel')
                }]
            }).show();
            // if we return true a dummy node will be appended to the tree
            return false;
        }else {

            // move the organizer under the target node
            var record = e.records[0];
            var organizerUid = record.get("uid");
            if (!tree.canMoveOrganizer(organizerUid, targetuid)) {
                return false;
            }

            // show the confirmation about organizers
            // show a confirmation for organizer move
             new Zenoss.dialog.SimpleMessageDialog({
                    title: _t('Move Organizer'),
                    message: Ext.String.format(_t("Are you sure you want to move {0} to {1}?"), record.get("text").text, targetnode.get("text").text),
                    buttons: [{
                        xtype: 'DialogButton',
                        text: _t('OK'),
                        handler: function() {
                            // move the organizer
                            var params = {
                                organizerUid: organizerUid,
                                targetUid: targetuid
                            };
                            REMOTE.moveOrganizer(params, function(data){
                                if(data.success) {
                                    // add the new node to our history
                                    Ext.History.add(me.id + Ext.History.DELIMITER + data.data.uid.replace(/\//g, '.'));
                                    tree.refresh({
                                        callback: resetGrid
                                    });
                                }
                            }, me);
                        }
                    }, {
                        xtype: 'DialogButton',
                        text: _t('Cancel')
                    }]
                }).show();

            // Ext shows the node as already moved when we are awaiting the
            // dialog confirmation, so always tell Ext that the move didn't work
            // here. If the move was successful the tree will redraw itself with
            // the new nodes in place
            return false;
        }

    }, tree);
}

/*
* Special history manager selection to deal with the second level of nav
* on the "Details" panel.
*/
function detailSelectByToken(nodeId) {
    var parts = nodeId.split(Ext.History.DELIMITER),
        master = Ext.getCmp('master_panel'),
        container = master.layout,
        node = getSelectionModel().getSelectedNode(),
        item = Ext.getCmp('detail_nav');
    function changeDetail() {
        item.un('navloaded', item.selectFirst, item);

        // switch to the "details" panel
        container.setActiveItem(1);

        // wait until the nav has loaded from the server to
        // select the nav item
        item.on('navloaded', function(){
            item.selectByToken(parts[1]);
        }, item, {single: true});
    }
    if (parts[1]) {
        if (Ext.Array.indexOf(master.items.items, container.activeItem)==1 ||
            (node && node.id==parts[0])) {
            Zenoss.HierarchyTreePanel.prototype.selectByToken.call(this, parts[0]);
            changeDetail();
        } else {
            this.getSelectionModel().on('selectionchange', changeDetail, this.getSelectionModel(), {single:true});
            Zenoss.HierarchyTreePanel.prototype.selectByToken.call(this, parts[0]);
        }
    } else {
        container.setActiveItem(0);
        Zenoss.HierarchyTreePanel.prototype.selectByToken.call(this, parts[0]);
    }
}

var treeLoaderFn = REMOTE.getTree, treeStateful = true;
if (Zenoss.settings.incrementalTreeLoad) {
    treeLoaderFn = REMOTE.asyncGetTree;
    treeStateful = false;
}
// make sure the first visible root is expanded
Zenoss.env.device_tree_data[0].expanded = true;
Zenoss.env.system_tree_data[0].expanded = true;
Zenoss.env.group_tree_data[0].expanded = true;
Zenoss.env.location_tree_data[0].expanded = true;

var devtree = {
    xtype: 'HierarchyTreePanel',
    loadMask: true,
    id: 'devices',
    searchField: true,
    directFn: treeLoaderFn,
    extraFields: [{name: 'zPythonClass', type: 'string'}],
    allowOrganizerMove: false,
    stateful: treeStateful,
    stateId: 'device_tree',
    ddAppendOnly: true,
    root: {
        id: 'Devices',
        uid: '/zport/dmd/Devices',
        text: 'Device Classes',
        children: Zenoss.env.device_tree_data
    },
    ddGroup: 'devicegriddd',
    selectByToken: detailSelectByToken,
    selModel: Ext.create('Zenoss.TreeSelectionModel',{
        tree: 'devices',
        listeners: {
            selectionchange: treeselectionchange
        }
    }),
    router: REMOTE,
    nodeName: 'Device',
    deleteNodeFn: function(args, callback) {
        REMOTE.getDeviceUids(args, function(response) {
                deleteDevicesWithProgressBar(Ext.getCmp('device_grid'),
                    response.devices, {uid:args.uid, action: 'delete'}, function() {
                        REMOTE.deleteNode({uid:args.uid}, callback);
                    });
                });
    },
    listeners: {
        render: initializeTreeDrop,
        viewready: function(t){
            // fixes 20000px width bug on the targetEl div bug in Ext
            t.ownerCt.ownerCt.searchfield.container.setWidth(t.body.getWidth());
        },
        filter: function(e) {
            Ext.getCmp('locs').filterTree(e);
            Ext.getCmp('groups').filterTree(e);
            Ext.getCmp('systemsTree').filterTree(e);
        }
    }
};

var grouptree = {
    xtype: 'HierarchyTreePanel',
    loadMask: false,
    id: 'groups',
    searchField: false,
    directFn: treeLoaderFn,
    stateful: treeStateful,
    stateId: 'group_tree',
    ddAppendOnly: true,
    selectByToken: detailSelectByToken,
    root: {
        id: 'Groups',
        uid: '/zport/dmd/Groups',
        children: Zenoss.env.group_tree_data
    },
    ddGroup: 'devicegriddd',
    nodeName: 'Group',
    selModel: Ext.create('Zenoss.TreeSelectionModel',{
        tree: 'groups',
        listeners: {
            selectionchange: treeselectionchange
        }
    }),
    router: REMOTE,
    selectRootOnLoad: false,
    listeners: { render: initializeTreeDrop }
};

var systree = {
    xtype: 'HierarchyTreePanel',
    loadMask: false,
    id: 'systemsTree',
    stateful: treeStateful,
    stateId: 'systems_tree',
    searchField: false,
    directFn: treeLoaderFn,
    ddAppendOnly: true,
    selectByToken: detailSelectByToken,
    root: {
        id: 'Systems',
        uid: '/zport/dmd/Systems',
        children: Zenoss.env.system_tree_data
    },
    ddGroup: 'devicegriddd',
    nodeName: 'System',
    router: REMOTE,
    selectRootOnLoad: false,
    selModel: Ext.create('Zenoss.TreeSelectionModel',{
        tree: 'systemsTree',
        listeners: {
            selectionchange: treeselectionchange
        }
    }),
    listeners: {
        render: initializeTreeDrop
    }
};

var loctree = {
    xtype: 'HierarchyTreePanel',
    loadMask: false,
    stateful: treeStateful,
    stateId: 'loc_tree',
    id: 'locs',
    searchField: false,
    directFn: treeLoaderFn,
    ddAppendOnly: true,
    selectByToken: detailSelectByToken,
    root: {
        id: 'Locations',
        uid: '/zport/dmd/Locations',
        children: Zenoss.env.location_tree_data
    },
    ddGroup: 'devicegriddd',
    nodeName: 'Location',
    router: REMOTE,
    addNodeFn: REMOTE.addLocationNode,
    selectRootOnLoad: false,
    selModel: Ext.create('Zenoss.TreeSelectionModel',{
        tree: 'locs',
        listeners: {
            selectionchange: treeselectionchange
        }
    }),
    listeners: { render: initializeTreeDrop }
};

var treepanel = {
    xtype: 'HierarchyTreePanelSearch',
    items: [devtree, grouptree, systree, loctree]
};

Zenoss.nav.register({
    DeviceGroup: [
        {
            id: 'device_grid',
            text: 'Devices',
            listeners: {
                render: updateNavTextWithCount
            }
        },
        {
            id: 'events_grid',
            text: _t('Events')
        },
        {
            id: 'modeler_plugins',
            text: _t('Modeler Plugins'),
            contextRegex: '^/zport/dmd/Devices'
        },{
            id: 'configuration_properties',
            text: _t('Configuration Properties'),
            contextRegex: '^/zport/dmd/Devices'
        },{
            id: 'custom_properties',
            text: _t('Custom Properties'),
            contextRegex: '^/zport/dmd/Devices'
        },{
            id: 'device_admin',
            text: _t('Device Administration')
        },{
            id: 'overridden_objects',
            text: _t('Overridden Objects'),
            contextRegex: '^/zport/dmd/Devices'
        }
    ]
});

Ext.define("Zenoss.InfraDetailNav", {
    alias:['widget.infradetailnav'],
    extend:"Zenoss.DetailNavPanel",
    constructor: function(config){
        Ext.applyIf(config, {
            text: _t('Details'),
            target: 'detail_panel',
            manualAdjustHeight: true,
            menuIds: ['More','Add','TopLevel','Manage'],
            listeners:{
                nodeloaded: function( detailNavPanel, navConfig){
                    var excluded = {
                        'device_grid': true,
                        'events_grid': true,
                        'collectorplugins': true,
                        'configuration properties': true
                    };

                    if (!excluded[navConfig.id]){
                        var config = detailNavPanel.panelConfigMap[navConfig.id];
                        if(config && !Ext.getCmp(config.id)){

                            //create the panel in the center panel if needed
                            var detail_panel = Ext.getCmp('detail_panel');
                            detail_panel.add(config);
                            detail_panel.doLayout();
                        }
                    }
                }
            }
        });
        Zenoss.InfraDetailNav.superclass.constructor.call(this, config);
    },
    selectByToken: function(nodeId) {
        var selNode = Ext.bind(function () {
            var sel = this.getSelectionModel().getSelectedNode();
            if ( !(sel && nodeId === sel.id) ) {
                var navtree = this.down('detailnavtreepanel');
                var n = navtree.getRootNode().findChild('id', nodeId);
                if (n) {
                    navtree.getSelectionModel().select(n);
                }
            }
            this.un('navloaded', this.selectFirst, this);
            this.on('navloaded', this.selectFirst, this);
        }, this);
        if (this.loaded) {
            selNode();
        } else {
            this.on('navloaded', selNode, this, {single:true});
        }
    },
    filterNav: function(navpanel, config){
        //nav items to be excluded
        var excluded = {
            'status': true,
            'classes': true,
            'events': true,
            'templates': true,
            'performancetemplates': true,
            'historyevents':true,
            'collectorplugins': true,
            'configuration properties': true,
            'editcustschema': true,
            'devicemanagement': true,
            'administration': true,
            'overriddenobjects': true
        };
        var uid = Zenoss.env.PARENT_CONTEXT;
        if (config.contextRegex) {
            var re = RegExp(config.contextRegex);
            return re.test(uid);
        }
        return !excluded[config.id];
    },
    onGetNavConfig: function(contextId) {
        return Zenoss.nav.get('DeviceGroup');
    },
    onSelectionChange: function(nodes) {
        var node;
        if ( nodes.length ) {
            node = nodes[0];
            var detailPanel = Ext.getCmp('detail_panel');
            var contentPanel = Ext.getCmp(node.data.id);
            contentPanel.setContext(this.contextId);
            detailPanel.layout.setActiveItem(node.data.id);
            var orgnode = getSelectionModel().getSelectedNode();
            Ext.History.add([
                orgnode.getOwnerTree().id,
                orgnode.get("uid").replace(/\//g, '.'),
                node.get("id")
            ].join(Ext.History.DELIMITER));
        }
    }
});


var device_grid = Ext.create('Zenoss.DeviceGridPanel', {
    ddGroup: 'devicegriddd',
    id: 'device_grid',
    multiSelect: true,
    title: _t('/'),
    viewConfig: {
        plugins: {
            ptype: 'gridviewdragdrop',
            dragGroup: 'devicegriddd'
        }
    },
    listeners: {
        scrollerhide: function(){
            // sometimes, items are a bit off the viewable, but not enough for paging scrollbars
            // so force some scrolling action for the user
            this.getView().applyConfig('autoScroll', true);
        },
        scrollershow: function(scroller){
            // paging scroll works, so turn off native scrolling (this will be native all the way in ext 4.1)
            // also, check for scrollbar, and force it to redraw due to ext bug where by it loses connection
            // to the container it's suppose to scroll
            this.getView().applyConfig('autoScroll', false);
              if (scroller && scroller.scrollEl) {
                scroller.clearManagedListeners();
                scroller.mon(scroller.scrollEl, 'scroll', scroller.onElScroll, scroller);
              }
        },
        contextchange: function(grid, uid) {
            REMOTE.getInfo({uid: uid, keys: ['name', 'description', 'address']}, function(result) {
                if (Zenoss.env.contextUid && Zenoss.env.contextUid != uid) {
                    return;
                }
                var title = result.data.name,
                qtip,
                desc = [''];
                if ( result.data.address ) {
                    desc.push(result.data.address);
                }
                if ( result.data.description ) {
                    desc.push(result.data.description);
                }

                function encoder(element, index, array) { array[index] = Ext.htmlEncode(element); }
<<<<<<< HEAD
                desc.forEach(encoder);
=======
                Ext.Array.each(desc, encoder);
>>>>>>> ce1b3b61

                // avoid a rendering of the grid if the title
                // hasn't changed
                if (this.title != title) {
                    if ( desc.length ) {
                        Ext.QuickTips.register({target: this.headerCt, text: Ext.util.Format.nl2br(desc.join('<hr>')), title: result.data.name});
                        this.setTitle(Ext.String.format("{0} {1}", title, desc.join(' - ')));
                    }else {
                        this.setTitle(title);
                    }
                }

            }, this);
        },
        scope: device_grid
    },
    selModel: new Zenoss.DeviceGridSelectionModel({
        listeners: {
            selectionchange: function(sm) {
                setDeviceButtonsDisabled(!sm.hasSelection());
            }
        }
    }),
    headerCfg: {
        tag: 'div',
        cls: 'x-panel-header',
        children: [
            { tag: 'span', cls: 'title', html: '' },
            { tag: 'span', cls: 'desc' }
        ]
    },
    tbar: {
        xtype: 'largetoolbar',
        id: 'detail-toolbar',
        items: [
            {
                xtype: 'eventrainbow',
                id: 'organizer_events',
                width:152,
                listeners: {
                    'render': function(me) {
                        me.getEl().on('click', function() {
                            if (Zenoss.Security.hasPermission('View')) {
                                Ext.getCmp("master_panel").layout.setActiveItem(1);
                                var detailnav = Ext.getCmp('detail_nav');
                                detailnav.selectByToken('events_grid');
                            }
                        });
                    }
                }
            },
            '-',
            {
                id: 'adddevice-button',
                iconCls: 'adddevice',
                menu:{
                    items: [
                        Zenoss.devices.addDevice,
                        Zenoss.devices.addMultiDevicePopUP
                    ].concat(EXTENSIONS_adddevice)
                }
            },
            Zenoss.devices.deleteDevices,
             {
                text: _t('Select'),
                listeners: {
                    afterrender: function(e){
                        var textItem = e.menu.items.items[0];
                        var store = Ext.getCmp('device_grid').getStore();
                        store.on('load', function(){
                            /*
                                added the guaranteeRange so that when the user is selecting the expected pagesize in select(all/none),
                                they'll actually get the advertised range. Otherwise, it only loads some unexpected amount over the view
                                which can be different depending on how tall the viewable grid is (and is NOT the pageSize, nor does it
                                take the pageSize into account). This forces consistency.
                            */
                            store.guaranteeRange(0, store.pageSize-1);
                            textItem.setText(Ext.String.format(_t("{0} at a time"),  store.data.items.length) );
                        }, this);
                    }
                },
                menu:[
                    {
                        text: _t("All"),
                        handler: function() {
                            var grid = Ext.getCmp('device_grid');
                            grid.getSelectionModel().selectAll();
                        }
                    },
                    {
                        text: _t('None'),
                        handler: function() {
                            var grid = Ext.getCmp('device_grid');
                            grid.getSelectionModel().selectNone();
                        }
                    }
                ]
            },'->',{
                id: 'refreshdevice-button',
                xtype: 'refreshmenu',
                ref: 'refreshmenu',
                stateId: 'devicerefresh',
                iconCls: 'refresh',
                text: _t('Refresh'),
                tooltip: _t('Refresh Device List'),
                handler: function(btn) {
                    var grid = Ext.getCmp('device_grid');
                    if (grid.isVisible(true)) {
                        grid.refresh();
                        Ext.getCmp('organizer_events').refresh();
                    }
                }
            },
            {
                id: 'actions-menu',
                xtype: 'deviceactionmenu',
                deviceFetcher: gridUidSelections,
                saveHandler: function(){
                    resetGrid();
                    // show any errors
                    Zenoss.messenger.checkMessages();
                }
            },
            {
                id: 'commands-menu',
                text: _t('Commands'),

                setContext: function(uid) {
                    var me = Ext.getCmp('commands-menu'),
                        menu = me.menu;
                    REMOTE.getUserCommands({uid:uid}, function(data) {
                        if (Zenoss.env.contextUid && Zenoss.env.contextUid != uid) {
                            return;
                        }
                        menu.removeAll();
                        Ext.each(data, function(d) {
                            menu.add({
                                text:d.id,
                                tooltip:d.description,
                                handler: commandMenuItemHandler
                            });
                        });
                    });
                },
                menu: {}
            }
        ]
    }
});

/**
 * Toggle buttons based on permissions everytime they click a different tree node
 **/
Zenoss.Security.onPermissionsChange(function(){
    var cmp = Ext.getCmp('master_panel_details');
    var btn = cmp.query("button[ref='details']")[0];
    if (btn) {
        btn.setDisabled(Zenoss.Security.doesNotHavePermission('Manage DMD'));
    }
    Ext.getCmp('commands-menu').setDisabled(Zenoss.Security.doesNotHavePermission('Run Commands'));
    Ext.getCmp('addsingledevice-item').setDisabled(Zenoss.Security.doesNotHavePermission('Manage DMD'));
    Ext.getCmp('actions-menu').setDisabled(Zenoss.Security.doesNotHavePermission('Change Device'));
    Ext.getCmp('master_panel').details.setDisabled(Zenoss.Security.doesNotHavePermission('View'));
    //Ext.getCmp('organizer_events').setVisible();
});


var event_console = Ext.create('Zenoss.EventGridPanel', {
    id: 'events_grid',
    stateId: 'infrastructure_events',
    columns: Zenoss.env.getColumnDefinitions(['DeviceClass']),
    newwindowBtn: true,
    actionsMenu: false,
    commandsMenu: false,
    store: Ext.create('Zenoss.events.Store', {})
});


Ext.getCmp('center_panel').add({
    id: 'center_panel_container',
    layout: 'border',
    items: [{
        xtype: 'horizontalslide',
        id: 'master_panel',
        cls: 'x-zenoss-master-panel',
        region: 'west',
        split: true,
        width: 275,
        maxWidth: 275,
        items: [{
            id: 'master_panel_details',
            text: _t('Infrastructure'),
            buttonText: _t('Details'),
            buttonRef: 'details',
            layout: 'fit',
            items: [treepanel]
        },{
            xtype: 'detailcontainer',
            id: 'masterDetailNav',
            buttonText: _t('See All'),
            buttonRef: 'seeAll',
            items: [{
                xtype: 'infradetailnav',
                id: 'detail_nav',
                padding: '0 0 10px 0',
                style: {'position':'relative', 'top':'25px'}
            }, {
                xtype: 'montemplatetreepanel',
                id: 'templateTree',
                detailPanelId: 'detail_panel'
            }]
        }],
        listeners: {
            beforecardchange: function(me, card, index, from, fromidx) {
                var node, selectedNode, tree;
                if (index==1) {
                    node = getSelectionModel().getSelectedNode().data;
                    card.setHeaderText(node.text.text, node.path);
                } else if (index===0) {
                    tree = Ext.getCmp('detail_nav').treepanel;
                    Ext.getCmp('detail_nav').items.each(function(item){
                        selectedNode = item.getSelectionModel().getSelectedNode();
                        if ( selectedNode ) {
                            tree.getSelectionModel().deselect(selectedNode);
                        }
                    });
                    Ext.getCmp('detail_panel').layout.setActiveItem(0);
                }
            },
            cardchange: function(me, card, index, from , fromidx) {
                var node = getSelectionModel().getSelectedNode(),
                    footer = Ext.getCmp('footer_bar');
                if (index===1) {
                    card.card.setContext(node.data.uid);
                    Ext.getCmp('footer_add_button').disable();
                    Ext.getCmp('footer_delete_button').disable();
                } else if (index===0) {
                    Ext.History.add([node.getOwnerTree().id, node.get("id")].join(Ext.History.DELIMITER));
                    if (Zenoss.Security.hasPermission('Manage DMD')) {
                        Ext.getCmp('footer_add_button').enable();
                        Ext.getCmp('footer_delete_button').enable();
                    }

                }
            }
        }
    },{
        xtype: 'contextcardpanel',
        id: 'detail_panel',
        region: 'center',
        activeItem: 0,
        split: true,
        items: [
            device_grid,
            event_console,
            {
                id: 'modeler_plugins',
                xtype: 'modelerpluginpanel'
            },{
                id: 'configuration_properties',
                xtype: 'configpropertypanel'
            },{
                id: 'custom_properties',
                xtype: 'custompropertypanel'
            },{
                id: 'device_admin',
                xtype: 'devadmincontainer'
            },{
                id: 'overridden_objects',
                xtype: 'overriddenobjects'
            }
        ]
    }]
});


var bindTemplatesDialog = Ext.create('Zenoss.BindTemplatesDialog',{
    id: 'bindTemplatesDialog'
});

var resetTemplatesDialog = Ext.create('Zenoss.ResetTemplatesDialog', {
    id: 'resetTemplatesDialog'
});

function getOrganizerFields(mode) {
    var items = [];

    if ( mode == 'add' ) {
        items.push({
            xtype: 'textfield',
            id: 'add_id',
            name: 'id',
            fieldLabel: _t('Name'),
            anchor: '80%',
            allowBlank: false
        });
    }

    items.push({
        xtype: 'textfield',
        id: 'description',
        name: 'description',
        fieldLabel: _t('Description'),
        anchor: '80%',
        allowBlank: true
    });
    var rootId = devtree.root.id;// sometimes the page loads with nothing selected and throws error. Need a default.
    if(getSelectionModel().getSelectedNode()) rootId = getSelectionModel().getSelectedNode().getOwnerTree().root.id;
    if ( rootId === loctree.root.id ) {
        items.push({
            xtype: 'textarea',
            id: 'address',
            name: 'address',
            fieldLabel: _t('Address'),
            allowBlank: true
        });
    }

    return items;
}

// Footer bar for the main Infrastructure page.
// This extends Zenoss.footerHelper in FooterBar.js

var footerBar = Ext.getCmp('footer_bar');
    Zenoss.footerHelper(
    '',
    footerBar,
    {
        hasOrganizers: false,

        // this footer bar has an add to zenpack option, but it defines its
        // own in contrast to using the canned one in footerHelper
        addToZenPack: false,

        // the message to display when user hits the [-] delete button.
        onGetDeleteMessage: function (itemName) {
            var node = getSelectionModel().getSelectedNode(),
                tree = node.getOwnerTree(),
                rootId = tree.getRootNode().data.id,
                msg = _t('Are you sure you want to delete the {0} {1}? <br/>There is <strong>no</strong> undo.');
            if (rootId==devtree.root.id) {
                msg = [msg, '<br/><br/><strong>',
                       _t('WARNING'), '</strong>:',
                       _t(' This will also delete all devices in this {0}.'),
                       '<br/>'].join('');
            }
            return Ext.String.format(msg, itemName.toLowerCase(), '/'+node.data.path);
        },
        onGetAddDialogItems: function () { return getOrganizerFields('add'); },
        onGetItemName: function() {
            var node = getSelectionModel().getSelectedNode();
            if ( node ) {
                var tree = node.getOwnerTree();
                return tree.nodeName=='Device'?'Device Class':tree.nodeName;
            }
        },
        customAddDialog: {
        },
        buttonContextMenu: {
        xtype: 'ContextConfigureMenu',
            onSetContext: function(uid) {
                bindTemplatesDialog.setContext(uid);
                resetTemplatesDialog.setContext(uid);
                Zenoss.env.PARENT_CONTEXT = uid;

            },
            onGetMenuItems: function(uid) {
                var menuItems = [];
                if (uid.match('^/zport/dmd/Devices')) {
                    menuItems.push([
                        {
                            xtype: 'menuitem',
                            text: _t('Bind Templates'),
                            hidden: Zenoss.Security.doesNotHavePermission('Edit Local Templates'),
                            handler: function() {
                                bindTemplatesDialog.show();
                            }
                        },
                        {
                            xtype: 'menuitem',
                            text: _t('Reset Bindings'),
                            hidden: Zenoss.Security.doesNotHavePermission('Edit Local Templates'),
                            handler: function(){
                                resetTemplatesDialog.show();
                            }
                        }
                    ]);
                }

                menuItems.push({
                    xtype: 'menuitem',
                    text: _t('Clear Geocode Cache'),
                    hidden: Zenoss.Security.doesNotHavePermission('Manage DMD'),
                    handler: function() {
                        REMOTE.clearGeocodeCache({}, function(data) {
                            var msg = (data.success) ?
                                    _t('Geocode Cache has been cleared') :
                                    _t('Something happened while trying to clear Geocode Cache');
                            var dialog = new Zenoss.dialog.SimpleMessageDialog({
                                message: msg,
                                buttons: [
                                    {
                                        xtype: 'DialogButton',
                                        text: _t('OK')
                                    }
                                ]
                            });
                            dialog.show();
                        });
                    }
                });

                menuItems.push({
                    xtype: 'menuitem',
                    text: _t('Edit'),
                    hidden: Zenoss.Security.doesNotHavePermission('Manage DMD'),
                    handler: function() {
                        var node = getSelectionModel().getSelectedNode();

                        var dialog = new Zenoss.SmartFormDialog({
                            title: _t('Edit Organizer'),
                            formId: 'editDialog',
                            items: getOrganizerFields(),
                            formApi: {
                                load: REMOTE.getInfo
                            }
                        });

                        dialog.setSubmitHandler(function(values) {
                            values.uid = node.get("uid");
                            REMOTE.setInfo(values);
                        });
                        dialog.getForm().load({
                            params: { uid: node.data.uid, keys: ['id', 'description', 'address'] },
                            success: function(form, action) {
                                dialog.show();
                            },
                            failure: function(form, action) {
                                Ext.Msg.alert('Error', action.result.msg);
                            }
                        });

                    }
                });

                return menuItems;
            }
        }
    }
);

footerBar.on('buttonClick', function(actionName, id, values) {
    var tree = getSelectionModel().getSelectedNode().getOwnerTree();
    switch (actionName) {
        // All items on this are organizers, no classes
        case 'addClass': tree.addChildNode(Ext.apply(values, {type: 'organizer'})); break;
        case 'addOrganizer': throw new Ext.Error('Not Implemented');
        case 'delete': tree.deleteSelectedNode(); break;
        default: break;
    }
});
    if (Zenoss.settings.showPageStatistics){
        var stats = Ext.create('Zenoss.stats.Infrastructure');
    }

    // if there is no history, select the top node
    if (!Ext.History.getToken()) {
        var node = Ext.getCmp('devices').getRootNode();
        node.fireEvent('expand', node);
    }

}); // Ext. OnReady<|MERGE_RESOLUTION|>--- conflicted
+++ resolved
@@ -1270,11 +1270,7 @@
                 }
 
                 function encoder(element, index, array) { array[index] = Ext.htmlEncode(element); }
-<<<<<<< HEAD
-                desc.forEach(encoder);
-=======
                 Ext.Array.each(desc, encoder);
->>>>>>> ce1b3b61
 
                 // avoid a rendering of the grid if the title
                 // hasn't changed
