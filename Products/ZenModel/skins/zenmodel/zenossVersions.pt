--- conflicted
+++ resolved
@@ -117,11 +117,7 @@
                           style="foreground-color: #FFF; background-color: #F00"/>
                 <span tal:condition='not:here/versionBehind' 
                       tal:content="here/dmd/availableVersion"/>
-<<<<<<< HEAD
-                <a href="/++resource++zenossDocumentation/licenses.html" target="_blank">(View Licenses)</a>
-=======
                 <a href="/++resource++zenossLicenses" target="_blank">(View Licenses)</a>
->>>>>>> a1d65b61
            </td>
         </tr>
         <tr class="even">
