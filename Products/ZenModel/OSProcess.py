##############################################################################
#
# Copyright (C) Zenoss, Inc. 2007, all rights reserved.
#
# This content is made available according to terms specified in
# License.zenoss under the directory where your Zenoss product is installed.
#
##############################################################################


from Globals import InitializeClass
from AccessControl import ClassSecurityInfo
from AccessControl import Permissions
from Products.ZenModel.ZenossSecurity import *
from Products.ZenModel.Lockable import Lockable
from Commandable import Commandable
from Products.ZenRelations.RelSchema import *
from Products.ZenWidgets import messaging
from Acquisition import aq_chain
from Lockable import UNLOCKED, DELETE_LOCKED, UPDATE_LOCKED
from OSComponent import OSComponent
from ZenPackable import ZenPackable
from Products.ZenUtils.Utils import prepId
import logging
import re

log = logging.getLogger("zen.osprocess")

def manage_addOSProcess(context, newClassName, userCreated, REQUEST=None):
    """
    Make an os process from the ZMI
    """
    id = newClassName.split('/')[-1]
    osp = OSProcess(id)
    # Indexing is subscribed to ObjectAddedEvent, which fires
    # on _setObject, so we want to set process class first.
    osp.__of__(context).setOSProcessClass(newClassName)
    context._setObject(id, osp)
    osp = context._getOb(id)
    osp.processText = id
    if userCreated: osp.setUserCreateFlag()
    if REQUEST is not None:
        REQUEST['RESPONSE'].redirect(context.absolute_url()+'/manage_main')
    return osp


def createFromObjectMap(context, objectMap):
    # invoked from Products/DataCollector/ProcessCommandPlugin.py
    om = objectMap
    processes = context.device().getDmdRoot("Processes")
    pcs = processes.getSubOSProcessClassesSorted()

    for pc in pcs:
        if OSProcess.matchRegex(re.compile(pc.regex), re.compile(pc.excludeRegex), om.processText):
            uniqueId = OSProcess.generateId(re.compile(pc.regex), pc.getPrimaryUrlPath(), om.processText)
            
            result = OSProcess(uniqueId)
            om.setOSProcessClass = pc.getPrimaryDmdId()
            om.id = uniqueId

            return result


class OSProcess(OSComponent, Commandable, ZenPackable):
    """
    OSProcess object
    """
    portal_type = meta_type = 'OSProcess'

<<<<<<< HEAD
    procName = ""
    parameters = ""
    minProcessCount = ""
    maxProcessCount = ""
=======
    processText = ""
    procName = "" 
    parameters = "" 
>>>>>>> 2c7bda16
    _procKey = ""

    modelerLock = None
    sendEventWhenBlockedFlag = None

    collectors = ('zenprocess','zencommand')

    _properties = OSComponent._properties + (
        {'id':'procName', 'type':'string', 'mode':'w'}, 
        {'id':'parameters', 'type':'string', 'mode':'w'}, 
        {'id':'processText', 'type':'string', 'mode':'w'},
        {'id':'zAlertOnRestarts', 'type':'boolean', 'mode':'w'},
        {'id':'zFailSeverity', 'type':'int', 'mode':'w'},
        {'id':'minProcessCount', 'type':'int', 'mode':'w'},
        {'id':'maxProcessCount', 'type':'int', 'mode':'w'},
    )

    _relations = OSComponent._relations + ZenPackable._relations + (
        ("os", ToOne(ToManyCont, "Products.ZenModel.OperatingSystem", "processes")),
        ("osProcessClass", ToOne(ToMany, "Products.ZenModel.OSProcessClass", "instances")),
        ('userCommands', ToManyCont(ToOne, 'Products.ZenModel.UserCommand', 'commandable')),
    )

    factory_type_information = (
        {
            'immediate_view' : 'osProcessDetail',
            'actions'        :
            (
                { 'id'            : 'status'
                , 'name'          : 'Status'
                , 'action'        : 'osProcessDetail'
                , 'permissions'   : ( Permissions.view, )
                },
                { 'id'            : 'events'
                , 'name'          : 'Events'
                , 'action'        : 'viewEvents'
                , 'permissions'   : (ZEN_VIEW, )
                },
                { 'id'            : 'perfConf'
                , 'name'          : 'Template'
                , 'action'        : 'objTemplates'
                , 'permissions'   : ("Change Device", )
                },
                { 'id'            : 'manage'
                , 'name'          : 'Administration'
                , 'action'        : 'osProcessManage'
                , 'permissions'   : ("Manage DMD",)
                },
            )
         },
        )

    security = ClassSecurityInfo()


    @staticmethod
    def extractNameCaptureGroups(groups):
        name_captured_groups = ""
        if isinstance(groups[0], basestring):
            return prepId(groups[0])
        else:
            for group in groups[0]:
                name_captured_groups = name_captured_groups + "_" + prepId(group)
            
            return name_captured_groups[1:]


    @staticmethod
    def generateId(searchRegex, primaryURLPath, processText):
        """
        Generate a unique ID based on the primaryURLPath AND any name capture groups
        
        @parameter searchRegex: regex to search the name_with_args for
        @type searchRegex: regex
        @parameter primaryURLPath: url path
        @type primaryURLPath:: string
        @parameter processText: name of a process to compare (includes args)
        @type processText: string
        @return: uniqueId based on the primaryURLPath + name capture groups (if any are present)
        @rtype: string
        """
        preparedId = prepId(primaryURLPath)

        if searchRegex.groups is not 0:
            name_captured_groups = OSProcess.extractNameCaptureGroups( searchRegex.findall(processText) )
            log.debug("generateId's name_captured_groups: %s" % name_captured_groups)
            preparedId = preparedId + "_" + name_captured_groups
        
        log.debug("Generated unique ID: %s" % preparedId)
        return preparedId


    @staticmethod
    def matchRegex(searchRegex, excludeRegex, name_with_args):
        """
        Perform exact comparisons on the process names.
        
        @parameter searchRegex: regex to search the name_with_args for
        @type searchRegex:: regex
        @parameter excludeRegex: regex to search the name_with_args for and return False if anything is found
        @type excludeRegex:: regex
        @parameter name_with_args: name of a process to compare (includes args)
        @type name_with_args:: string
        @return: does the name match this process's info?
        @rtype: Boolean
        """
        # search for the regex we are looking for
        if searchRegex.search(name_with_args) is not None:
            # ensure the excluded regex does NOT apply
            if excludeRegex.search(name_with_args) is None:
                return True
            else:
                log.debug("Rejecting %s due to exclude regex" % name_with_args)

        # return False if the search regex is NOT found ... or ... if the excluded regex IS found
        return False


    @staticmethod
    def matchNameCaptureGroups(searchRegex, name_with_args, originalId):
        """
        if there are 0 name capture groups in the searchRegex, return True
        if there is at least 1 name capture group in the searchRegex, return True ONLY if the
            name capure group match matches with the suffix of the originalId
        
        @parameter searchRegex: regex to search the name_with_args for
        @type searchRegex:: regex
        @parameter name_with_args: name of a process to compare (includes args)
        @type name_with_args:: string
        @parameter originalId: componentID determined at model time
        @type originalId:: string
        @return: 
        @rtype: Boolean
        """
        # no name capture groups!
        if searchRegex.groups is 0:
            log.debug("Found: %s to be a member of %s" % (name_with_args, originalId))
            return True
        
        # at least one name capture groups...
        else:
            # Return all non-overlapping matches
            name_captured_groups = OSProcess.extractNameCaptureGroups( searchRegex.findall(name_with_args) )

            # example originalId: zport_dmd_Processes_osProcessClasses_capturing_groups_myapp
            # search at the END of the originalId (produced during modeling)
            name_capture_groups_regex = re.compile(name_captured_groups + "$")
            if name_capture_groups_regex.search(str(originalId)) is not None:
                log.debug("Found: %s to be a member of %s" % (name_with_args, originalId))
                return True

        return False


    def getOSProcessConf(self):
        """
        Return information used to monitor this process.
        """
        return (self.id, self.alertOnRestart(), self.getFailSeverity())


    def setOSProcessClass(self, procKey):
        """
        Set the OSProcessClass based on procKey which is the proc + args.
        We set by matching regular expressions of each proces class.
        """
        klass = self.getDmdObj(procKey)
        klass.instances.addRelation(self)


    def getOSProcessClass(self):
        """
        Return the current procKey.
        """
        pClass = self.osProcessClass()
        if pClass:
            return pClass.getPrimaryDmdId()


    def getOSProcessClassLink(self):
        """
        Return an a link to the OSProcessClass.
        """
        proccl = self.osProcessClass()
        if proccl:
            if self.checkRemotePerm("View", proccl):
                return "<a href='%s'>%s</a>" % (proccl.getPrimaryUrlPath(),
                                                proccl.getOSProcessClassName())
            else:
                return proccl.getOSProcessClassName()
        return ""

    def getMinProcessCount(self):
        """
        Return the min process count threshold value
        """
        if not self.minProcessCount and not self.maxProcessCount and \
           self.osProcessClass():
            value = self.osProcessClass().minProcessCount
        else:
            value = self.minProcessCount

        return float(value or '0')

    def getMaxProcessCount(self):
        """
        Return the max process count threshold value
        """
        if not self.minProcessCount and not self.maxProcessCount and \
           self.osProcessClass():
            value = self.osProcessClass().maxProcessCount
        else:
            value = self.maxProcessCount

        return float(value or 'nan')

    def name(self):
        """
        Return a string that is the process text (process name + parameters)
        """
        return self.processText

    title = name


    def monitored(self):
        """
        Should this service be monitored or not. Use ServiceClass aq path.
        """
        return self.getAqProperty("zMonitor")


    def alertOnRestart(self):
        """
        Retrieve the zProperty zAlertOnRestart
        """
        return self.getAqProperty("zAlertOnRestart")


    def getSeverities(self):
        """
        Return a list of tuples with the possible severities
        """
        return self.ZenEventManager.getSeverities()


    def getFailSeverity(self):
        """
        Return the severity for this service when it fails.
        """
        return self.getAqProperty("zFailSeverity")


    def getFailSeverityString(self):
        """
        Return a string representation of zFailSeverity
        """
        return self.ZenEventManager.severities[self.getAqProperty("zFailSeverity")]


    def getClassObject(self):
        """
        Return the ProcessClass for this proc
        """
        return self.osProcessClass()


    security.declareProtected('Manage DMD', 'manage_editOSProcess')
    def manage_editOSProcess(self, zMonitor=False, zAlertOnRestart=False,
                             zFailSeverity=3, msg=None,REQUEST=None):
        """
        Edit a Service from a web page.
        """
        if msg is None: msg=[]
        msg.append(self.setAqProperty("zMonitor", zMonitor, "boolean"))
        msg.append(self.setAqProperty("zAlertOnRestart",zAlertOnRestart,"int"))
        msg.append(self.setAqProperty("zFailSeverity",zFailSeverity,"int"))
        msg = [ m for m in msg if m ]
        self.index_object()
        if not msg: msg.append("No action needed")
        if REQUEST:
            messaging.IMessageSender(self).sendToBrowser(
                'Process Edited',
                ", ".join(msg) + ":"
            )
            return self.callZenScreen(REQUEST)


    def getUserCommandTargets(self):
        '''
        Called by Commandable.doCommand() to ascertain objects on which
        a UserCommand should be executed.
        '''
        return [self]


    def getUserCommandEnvironment(self):
        """
        Return the environment to be used when processing a UserCommand
        """
        environ = Commandable.getUserCommandEnvironment(self)
        context = self.primaryAq()
        environ.update({'proc': context,  'process': context,})
        return environ


    def getAqChainForUserCommands(self):
        """
        Setup the aq chain as appropriate for the execution of a UserCommand
        """
        chain = aq_chain(self.getClassObject().primaryAq())
        chain.insert(0, self)
        return chain


    def getUrlForUserCommands(self):
        """
        Return the url where UserCommands are viewed for this object
        """
        return self.getPrimaryUrlPath() + '/osProcessManage'

    # override the lock methods to look for the process classes'
    # lock state instead of the current object if it has not been set

    def _getSendEventWhenBlockedFlag(self):
        if self.sendEventWhenBlockedFlag is None and self.osProcessClass():
            return self.osProcessClass().getZ("zSendEventWhenBlockedFlag")
        return self.sendEventWhenBlockedFlag

    def sendEventWhenBlocked(self):
        return self._getSendEventWhenBlockedFlag()

    def _getModelerLock(self):
        if self.modelerLock is None and self.osProcessClass():
            return self.osProcessClass().getZ("zModelerLock")
        return self.modelerLock

    def isUnlocked(self):
        return self._getModelerLock() == UNLOCKED

    def isLockedFromDeletion(self):
        lock = self._getModelerLock()
        return (lock == DELETE_LOCKED
                or lock == UPDATE_LOCKED)

    def isLockedFromUpdates(self):
        return self._getModelerLock() == UPDATE_LOCKED

    def _checkLockProperties(self):
        """
        If we are reseting the locking properties of a process
        to the same as the class then delete the local copy.

        This means that if you override a process instance to have
        a locking policy different then its parent, but then change your
        mind and reset it to the parents it will update with the parents.
        """
        if self.osProcessClass():
            pclass = self.osProcessClass()
            if pclass.getZ("zModelerLock") == self.modelerLock:
                self.modelerLock = None
                # if they reset the modeler lock see if we can reset the
                # send flag as well
                if pclass.getZ("zSendEventWhenBlockedFlag") == self.sendEventWhenBlockedFlag:
                    self.sendEventWhenBlockedFlag = None

    def unlock(self, REQUEST=None):
        Lockable.unlock(self, REQUEST=REQUEST)
        self._checkLockProperties()

    def lockFromDeletion(self, sendEventWhenBlocked=None, REQUEST=None):
        Lockable.lockFromDeletion(self, sendEventWhenBlocked=sendEventWhenBlocked, REQUEST=REQUEST)
        self._checkLockProperties()

    def lockFromUpdates(self, sendEventWhenBlocked=None, REQUEST=None):
        Lockable.lockFromUpdates(self, sendEventWhenBlocked=sendEventWhenBlocked, REQUEST=REQUEST)
        self._checkLockProperties()


InitializeClass(OSProcess)<|MERGE_RESOLUTION|>--- conflicted
+++ resolved
@@ -67,16 +67,11 @@
     """
     portal_type = meta_type = 'OSProcess'
 
-<<<<<<< HEAD
-    procName = ""
-    parameters = ""
-    minProcessCount = ""
-    maxProcessCount = ""
-=======
     processText = ""
     procName = "" 
     parameters = "" 
->>>>>>> 2c7bda16
+    minProcessCount = ""
+    maxProcessCount = ""
     _procKey = ""
 
     modelerLock = None
